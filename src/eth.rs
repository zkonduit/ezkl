--- conflicted
+++ resolved
@@ -1,9 +1,5 @@
-<<<<<<< HEAD
 use crate::graph::{OnChainData, GraphInput};
-use crate::pfsys::evm::EvmVerificationError;
-=======
 use crate::pfsys::evm::{EvmVerificationError, DeploymentCode};
->>>>>>> 0268ea2a
 use crate::pfsys::Snark;
 use ethers::contract::abigen;
 use ethers::abi::Abi;
@@ -79,20 +75,19 @@
     sol_bytecode_path: Option<PathBuf>,
     runs: Option<usize>,
 ) -> Result<bool, Box<dyn Error>> {
-<<<<<<< HEAD
 
     let (anvil, client) = setup_eth_backend(None).await?;
-=======
-
-    let (anvil, client) = setup_eth_backend().await?;
 
     // sol code supercedes deployment code
     let factory = match sol_code_path {
-        Some(path) => get_sol_contract_factory(
-            path,
-            client.clone(),
-            runs
-        ).unwrap(),
+        Some(path) => {
+            get_sol_contract_factory(
+                path.clone(),
+                "Verifier",
+                client.clone(),
+                runs
+            ).unwrap()
+        } 
         None => match sol_bytecode_path {
             Some(path) => {
                 let bytecode = DeploymentCode::load(&path)?;
@@ -108,14 +103,7 @@
             }
         },
     };
->>>>>>> 0268ea2a
-
-    let factory = get_sol_contract_factory(
-        sol_code_path, 
-        "Verifier",
-        client.clone(), 
-        runs
-    ).unwrap();
+
     let contract = factory.deploy(())?.send().await?;
     let addr = contract.address();
 
@@ -301,28 +289,10 @@
     client: Arc<M>,
     runs: Option<usize>,
 ) -> Result<ContractFactory<M>, Box<dyn Error>> {
-<<<<<<< HEAD
-    const MAX_RUNTIME_BYTECODE_SIZE: usize = 24_577; // Smart contract size limit
-                                                     // Create the compiler input, enabling the optimizer and setting the optimzer runs.
-    let input: CompilerInput = if let Some(r) = runs {
-        let mut i = CompilerInput::new(sol_code_path)?[0].clone().optimizer(r);
-        i.settings.optimizer.enable();
-        i
-    } else {
-        CompilerInput::new(sol_code_path)?[0].clone()
-    };
-    let compiled = Solc::default().compile(&input).unwrap();
-    let (abi, bytecode, _runtime_bytecode) = compiled
-        .find(contract_name)
-        .expect("could not find contract")
-        .into_parts_or_default();
-    let size = _runtime_bytecode.len();
-=======
     const MAX_RUNTIME_BYTECODE_SIZE: usize = 24577;
     // call get_contract_artificacts to get the abi and bytecode
-    let (abi, bytecode, runtime_bytecode) = get_contract_artifacts(sol_code_path, runs)?;
+    let (abi, bytecode, runtime_bytecode) = get_contract_artifacts(sol_code_path, contract_name, runs)?;
     let size = runtime_bytecode.len();
->>>>>>> 0268ea2a
     debug!("runtime bytecode size: {:#?}", size);
     if size > MAX_RUNTIME_BYTECODE_SIZE {
         // `_runtime_bytecode` exceeds the limit
@@ -341,6 +311,7 @@
 #[cfg(not(target_arch = "wasm32"))]
 pub fn get_contract_artifacts(
     sol_code_path: PathBuf,
+    contract_name: &str,
     runs: Option<usize>,
 ) -> Result<(Contract, Bytes, Bytes), Box<dyn Error>> {
     // Create the compiler input, enabling the optimizer and setting the optimzer runs.
@@ -353,7 +324,7 @@
     };
     let compiled = Solc::default().compile(&input).unwrap();
     let (abi, bytecode, runtime_bytecode) = compiled
-        .find("Verifier")
+        .find(contract_name)
         .expect("could not find contract")
         .into_parts_or_default();
     Ok((abi, bytecode, runtime_bytecode))
