--- conflicted
+++ resolved
@@ -4,13 +4,9 @@
     plonk::{Advice, Assigned, Circuit, Column, ConstraintSystem, Error, Selector, TableColumn},
     poly::Rotation,
 };
-<<<<<<< HEAD
+
 use halo2curves::pasta::{pallas, vesta};
 use std::{marker::PhantomData, rc::Rc};
-=======
-
-use std::marker::PhantomData;
->>>>>>> 506931e2
 
 use crate::fieldutils::{self, felt_to_i32, i32tofelt};
 
