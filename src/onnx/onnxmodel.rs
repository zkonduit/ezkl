use super::utilities::{node_output_shapes, scale_to_multiplier, vector_to_quantized};
use crate::commands::{model_path, Cli, Commands};
use crate::nn::affine::Affine1dConfig;
use crate::nn::basic::*;
use crate::nn::cnvrl::ConvConfig;
use crate::nn::eltwise::{DivideBy, EltwiseConfig, ReLu, Sigmoid};
use crate::nn::LayerConfig;
use crate::tensor::TensorType;
use crate::tensor::{Tensor, ValTensor, VarTensor};
use anyhow::{anyhow, Context, Result};
use clap::Parser;
use halo2_proofs::{
    arithmetic::FieldExt,
    circuit::{Layouter, Value},
    plonk::{Column, ConstraintSystem, Fixed, Instance},
};
use itertools::Itertools;
use log::{debug, error, info, trace, warn};
use std::cmp::max;
use std::fmt;
use std::path::Path;
use tabled::{Table, Tabled};
use tract_onnx;
use tract_onnx::prelude::{Framework, Graph, InferenceFact, Node, OutletId};
use tract_onnx::tract_hir::{
    infer::Factoid,
    internal::InferenceOp,
    ops::cnn::Conv,
    ops::expandable::Expansion,
    ops::nn::DataFormat,
    tract_core::ops::{
        cnn::{conv::KernelFormat, PaddingSpec},
        konst::Const,
    },
};

// Initially, some of these OpKinds will be folded into others (for example, Const nodes that
// contain parameters will be handled at the consuming node.
// Eventually, though, we probably want to keep them and treat them directly (layouting and configuring
// at each type of node)
#[derive(Clone, Debug)]
pub enum OpKind {
    Rescaled(Box<OpKind>, usize),
    Affine,
    Convolution,
    ReLU(usize),
    Sigmoid(usize),
    Const,
    Input,
    Basic(BasicOp),
    Unknown(String),
}

impl fmt::Display for OpKind {
    fn fmt(&self, f: &mut fmt::Formatter) -> fmt::Result {
        match self {
            OpKind::Rescaled(l, _) => write!(f, "rescaled {}", (*l)),
            OpKind::Affine => write!(f, "affine"),
            OpKind::Convolution => write!(f, "conv"),
            OpKind::ReLU(s) => write!(f, "relu {}", s),
            OpKind::Sigmoid(s) => write!(f, "sigmoid {}", s),
            OpKind::Const => write!(f, "const"),
            OpKind::Input => write!(f, "input"),
            OpKind::Basic(s) => write!(f, "{:?}", s),
            OpKind::Unknown(c) => write!(f, "? {}", c),
        }
    }
}

#[derive(Clone, Debug)]
pub enum NodeConfigTypes<F: FieldExt + TensorType> {
    Rescaled(EltwiseConfig<F, DivideBy<F>>, Box<NodeConfigTypes<F>>),
    Affine(Affine1dConfig<F>),
    Conv(ConvConfig<F>),
    ReLU(EltwiseConfig<F, ReLu<F>>),
    Sigmoid(EltwiseConfig<F, Sigmoid<F>>),
    Divide(EltwiseConfig<F, DivideBy<F>>),
    Basic(BasicConfig<F>, Vec<usize>),
    Const,
    Input,
    NotConfigured,
}

#[derive(Clone, Debug)]
pub struct NodeConfig<F: FieldExt + TensorType> {
    config: NodeConfigTypes<F>,
    onnx_idx: Vec<usize>,
}

#[derive(Clone)]
pub struct OnnxModelConfig<F: FieldExt + TensorType> {
    configs: Vec<NodeConfig<F>>,
    pub model: OnnxModel,
    pub public_output: Column<Instance>,
}

fn display_option<T: fmt::Debug>(o: &Option<T>) -> String {
    match o {
        Some(s) => format!("{:?}", s),
        None => String::new(),
    }
}

fn display_tensor(o: &Option<Tensor<i32>>) -> String {
    match o {
        Some(s) => format!("[{:#?}...]", s[0]),
        None => String::new(),
    }
}

#[derive(Clone, Debug)]
enum LayerParams {
    Conv {
        padding: (usize, usize),
        stride: (usize, usize),
    },
    None,
}

impl fmt::Display for LayerParams {
    fn fmt(&self, f: &mut fmt::Formatter) -> fmt::Result {
        match *self {
            LayerParams::Conv { padding, stride } => {
                write!(f, "padding: {:?}, stride: {:?}", padding, stride)
            }
            LayerParams::None => write!(f, ""),
        }
    }
}

/// Fields:
/// node is the raw Tract Node data structure.
/// opkind: OpKind is our op enum.
/// output_max is an inferred maximum value that can appear in the output tensor given previous quantization choices.
/// in_scale and out_scale track the denominator in the fixed point representation. Tensors of differing scales should not be combined.
/// input_shapes and output_shapes are of type `Option<Vec<Option<Vec<usize>>>>`.  These are the inferred shapes for input and output tensors. The first coordinate is the Onnx "slot" and the second is the tensor.  The input_shape includes all the parameters, not just the activations that will flow into the node.
/// None indicates unknown, so `input_shapes = Some(vec![None, Some(vec![3,4])])` indicates that we
/// know something, there are two slots, and the first tensor has unknown shape, while the second has shape `[3,4]`.
/// in_dims and out_dims are the shape of the activations only which enter and leave the node.
#[derive(Clone, Debug, Tabled)]
pub struct OnnxNode {
    node: Node<InferenceFact, Box<dyn InferenceOp>>,
    pub opkind: OpKind,
    output_max: f32,
    min_cols: usize,
    in_scale: i32,
    out_scale: i32,
    #[tabled(display_with = "display_tensor")]
    const_value: Option<Tensor<i32>>, // float value * 2^qscale if applicable.
    #[tabled(display_with = "display_option")]
    input_shapes: Option<Vec<Option<Vec<usize>>>>,
    #[tabled(display_with = "display_option")]
    output_shapes: Option<Vec<Option<Vec<usize>>>>,
    // Usually there is a simple in and out shape of the node as an operator.  For example, an Affine node has three input_shapes (one for the input, weight, and bias),
    // but in_dim is [in], out_dim is [out]
    #[tabled(display_with = "display_option")]
    in_dims: Option<Vec<usize>>,
    #[tabled(display_with = "display_option")]
    out_dims: Option<Vec<usize>>,
    hyperparams: LayerParams,
}

impl OnnxNode {
    pub fn new(node: Node<InferenceFact, Box<dyn InferenceOp>>, scale: i32) -> Self {
        println!("{:?}", node);
        let opkind = match node.op().name().as_ref() {
            "Gemm" => OpKind::Affine,
            "Conv" => OpKind::Convolution,
            "ConvHir" => OpKind::Convolution,
            "Clip" => OpKind::ReLU(1),
            "Sigmoid" => OpKind::Sigmoid(1),
            "Const" => OpKind::Const,
            "Source" => OpKind::Input,
            "Add" => OpKind::Basic(BasicOp::Add),
            "Sub" => OpKind::Basic(BasicOp::Sub),
            "Mul" => OpKind::Basic(BasicOp::Mult),
            "Pow" => OpKind::Basic(BasicOp::Pow(1)),
            c => {
                warn!("{:?} is not currently supported", c);
                OpKind::Unknown(c.to_string())
            }
        };
        let output_shapes = match node_output_shapes(&node) {
            Ok(s) => Some(s),
            _ => None,
        };

        // Set some default values, then figure out more specific values if possible based on the opkind.
        let min_cols = 1;
        let mut const_value = None;
        let mut in_scale = scale;
        let mut out_scale = 0i32;
        let in_dims = None;
        let mut out_dims = None;
        let mut output_max = f32::INFINITY;
        let mut hyperparams = LayerParams::None;

        match opkind {
            OpKind::Const => {
                // Extract the padding and stride layer hyperparams
                let op = Box::new(node.op());
                let const_node: &Const = match op.as_any().downcast_ref() {
                    Some(b) => b,
                    None => {
                        error!("op is not a const!");
                        panic!()
                    }
                };
                let vec = const_node.0.as_slice::<f32>().unwrap().to_vec();
                let mut dims = const_node.0.shape().to_vec();
                if dims.len() == 0 {
                    dims.push(1)
                }
                out_scale = in_scale;
                let t = vector_to_quantized(&vec, &dims, 0f32, out_scale).unwrap();
                out_dims = Some(t.dims().to_vec());
                output_max = t.iter().map(|x| x.abs()).max().unwrap() as f32;
                const_value = Some(t);
            }
            OpKind::Input => {
                if let Some([Some(v)]) = output_shapes.as_deref() {
                    out_dims = Some(v.to_vec());
                } else {
                    // Turn  `outputs: [?,3,32,32,F32 >3/0]` into `vec![3,32,32]`  in two steps
                    let the_shape: Result<Vec<i64>> = node.outputs[0]
                        .fact
                        .shape
                        .dims()
                        .filter_map(|x| x.concretize())
                        .map(|x| x.to_i64())
                        .collect();

                    let the_shape: Vec<usize> = the_shape
                        .unwrap()
                        .iter()
                        .map(|x| (*x as i32) as usize)
                        .collect();
                    out_dims = Some(the_shape);
                }

                output_max = 256.0;
                in_scale = in_scale;
                out_scale = in_scale;
            }
            OpKind::Convolution => {
                // Extract the padding and stride layer hyperparams
                let op = Box::new(node.op());

                let conv_node: &Conv = match op.downcast_ref::<Box<dyn Expansion>>() {
                    Some(b) => match (*b).as_any().downcast_ref() {
                        Some(b) => b,
                        None => {
                            error!("not a conv!");
                            panic!()
                        }
                    },
                    None => {
                        error!("op is not a Tract Expansion!");
                        panic!()
                    }
                };

                // only support pytorch type formatting for now
                assert_eq!(conv_node.data_format, DataFormat::NCHW);
                assert_eq!(conv_node.kernel_fmt, KernelFormat::OIHW);

                let stride = conv_node.strides.clone().unwrap();
                let padding = match &conv_node.padding {
                    PaddingSpec::Explicit(p, _, _) => p,
                    _ => panic!("padding is not explicitly specified"),
                };

                hyperparams = LayerParams::Conv {
                    padding: (padding[0], padding[1]),
                    stride: (stride[0], stride[1]),
                };
            }
            _ => {}
        };

        OnnxNode {
            node,
            opkind,
            output_max,
            min_cols,
            in_scale,
            out_scale,
            const_value,
            input_shapes: None,
            output_shapes,
            in_dims,
            out_dims,
            hyperparams,
        }
    }

    pub fn output_shapes(&self) -> Result<Vec<Option<Vec<usize>>>> {
        let mut shapes = Vec::new();
        let outputs = self.node.outputs.to_vec();
        for output in outputs {
            let mv = output
                .fact
                .shape
                .clone()
                .as_concrete_finite()?
                .map(|x| x.to_vec());
            shapes.push(mv)
        }
        Ok(shapes)
    }

    pub fn name(&self) -> String {
        self.node.name.clone()
    }
}

#[derive(Clone, Debug)]
pub struct OnnxModel {
    pub model: Graph<InferenceFact, Box<dyn InferenceOp>>, // The raw Tract data structure
    pub onnx_nodes: Vec<OnnxNode>, // Wrapped nodes with additional methods and data (e.g. inferred shape, quantization)
    pub bits: usize,
    pub scale: i32,
}

impl OnnxModel {
    pub fn new(path: impl AsRef<Path>, scale: i32, bits: usize) -> Self {
        let model = tract_onnx::onnx().model_for_path(path).unwrap();

        let onnx_nodes: Vec<OnnxNode> = model
            .nodes()
            .iter()
            .map(|n| OnnxNode::new(n.clone(), scale))
            .collect();

        let mut om = OnnxModel {
            model,
            scale,
            onnx_nodes,
            bits,
        };
        om.forward_shape_and_quantize_pass().unwrap();

        debug!("{}", Table::new(om.onnx_nodes.clone()).to_string());

        om
    }
    pub fn from_arg() -> Self {
        let args = Cli::parse();

        match args.command {
            Commands::Table { model } => OnnxModel::new(model_path(model), args.scale, args.bits),
            Commands::Mock { data: _, model } => {
                OnnxModel::new(model_path(model), args.scale, args.bits)
            }
            Commands::Fullprove {
                data: _,
                model,
                pfsys: _,
            } => OnnxModel::new(model_path(model), args.scale, args.bits),
            // Commands::Vkey {
            //     model,
            //     output: _,
            //     params: _,
            //     pfsys: _,
            // } => OnnxModel::new(model_path(model), args.scale, args.bits),
            // Commands::Pkey {
            //     model,
            //     output: _,
            //     params: _,
            //     pfsys: _,
            // } => OnnxModel::new(model_path(model), args.scale, args.bits),
            Commands::Prove {
                data: _,
                model,
                output: _,
                pfsys: _,
            } => OnnxModel::new(model_path(model), args.scale, args.bits),
            Commands::Verify {
                model,
                proof: _,
                pfsys: _,
            } => OnnxModel::new(model_path(model), args.scale, args.bits),
        }
    }

    pub fn configure<F: FieldExt + TensorType>(
        &self,
        meta: &mut ConstraintSystem<F>,
        advices: VarTensor,
        fixeds: VarTensor,
    ) -> Result<OnnxModelConfig<F>> {
        info!("configuring model");
        // Note that the order of the nodes, and the eval_order, is not stable between model loads
        let order = self.eval_order()?;
        let mut configs: Vec<NodeConfig<F>> = vec![];
        let mut basic_nodes = vec![];
        for node_idx in order.clone() {
            let node = &self.onnx_nodes[node_idx];
<<<<<<< HEAD
            debug!("configuring node {} a {:?}", node_idx, &node);
            match &node.opkind {
                OpKind::Basic(_) => basic_nodes.push(node_idx),
                _ => {
                    if basic_nodes.len() > 0 {
                        let config = self.fuse_basic_ops(
                            &basic_nodes,
                            meta,
                            advices.clone(),
                            fixeds.clone(),
                        );
                        configs.push(NodeConfig {
                            config,
                            onnx_idx: basic_nodes,
                        });
                        basic_nodes = vec![];
                    } else {
                        let config = self.configure_node(
                            &node.opkind,
                            node,
                            meta,
                            advices.clone(),
                            fixeds.clone(),
                        );
                        configs.push(NodeConfig {
                            config,
                            onnx_idx: vec![node_idx],
                        });
                    };
                }
            }
        }
        // one last cleanup
        if basic_nodes.len() > 0 {
            let config = self.fuse_basic_ops(&basic_nodes, meta, advices.clone(), fixeds.clone());
            configs.push(NodeConfig {
                config,
                onnx_idx: vec![order[order.len() - 1]],
            });
=======
            debug!("configuring node {}", node_idx);
            configs[node_idx] =
                self.configure_node(&node.opkind, node, meta, advices.clone(), fixeds.clone());
            trace!("  {:?}", configs[node_idx]);
>>>>>>> 390507ab
        }
        // // rescale output just in case final operation doesn't do it
        // let scale_diff = self.onnx_nodes.last().unwrap().out_scale - self.scale;
        // if scale_diff > 0 {
        //     let node = self.onnx_nodes.last().unwrap();
        //     let mult = scale_to_multiplier(scale_diff);
        //     let divconf = self.configure_divide_by(node, meta, advices.clone(), &(mult as usize));
        //     configs.push(NodeConfig {
        //         config: NodeConfigTypes::Divide(divconf),
        //         onnx_idx: vec![2000],
        //     });
        // }

        let public_output: Column<Instance> = meta.instance_column();
        meta.enable_equality(public_output);

        Ok(OnnxModelConfig {
            configs,
            model: self.clone(),
            public_output,
        })
    }

    fn extract_node_inputs(&self, node: &OnnxNode) -> Vec<&OnnxNode> {
        // The parameters are assumed to be fixed kernel and bias. Affine and Conv nodes should have three inputs in total:
        // two inputs which are Const(..) that have the f32s, and one variable input which are the activations.
        // The first input is the activations, second is the weight matrix, and the third the bias.
        // Consider using shape information only here, rather than loading the param tensor (although loading
        // the tensor guarantees that assign will work if there are errors or ambiguities in the shape
        // data).
        // Other layers such as non-linearities only have a single input (activations).
        let input_outlets = &node.node.inputs;
        let mut inputs = Vec::<&OnnxNode>::new();
        for i in input_outlets.iter() {
            inputs.push(&self.onnx_nodes[i.node]);
        }
        inputs
    }

    fn fuse_basic_ops<F: FieldExt + TensorType>(
        &self,
        indices: &[usize],
        meta: &mut ConstraintSystem<F>,
        advices: VarTensor,
        _fixeds: VarTensor, // Should use fixeds, but currently buggy
    ) -> NodeConfigTypes<F> {
        let mut input_shapes = vec![];
        let mut inputs = vec![];
        let basic_nodes = indices
            .iter()
            .map(|i| {
                let node = &self.onnx_nodes[*i];
                match &node.opkind {
                    OpKind::Basic(op) => {
                        let mut node_idx = vec![];
                        let mut input_idx = vec![];
                        for (idx, input) in node.node.inputs.iter().enumerate() {
                            if indices.contains(&input.node) {
                                node_idx
                                    .push(indices.iter().position(|&r| r == input.node).unwrap());
                            } else {
                                if !inputs.contains(&input.node) {
                                    input_idx.push(idx);
                                    inputs.push(input.node);
                                    input_shapes.push(
                                        self.onnx_nodes[input.node].clone().out_dims.unwrap(),
                                    );
                                } else {
                                    input_idx.push(
                                        inputs.iter().position(|&r| r == input.node).unwrap(),
                                    );
                                }
                            }
                        }
                        BasicOpNode {
                            op: op.clone(),
                            input_idx,
                            node_idx,
                        }
                    }
                    s => {
                        error!(
                    "{:?} should not configure a layer op this way, call configure_node instead",
                    s
                );
                        panic!();
                    }
                }
            })
            .collect::<Vec<_>>();

        // will panic on an empty None
        let shape = input_shapes
            .iter()
            .tuple_windows()
            .all(|(a, b)| a == b)
            .then(|| &input_shapes[0])
            .unwrap();

        let mut variables = vec![];
        let mut start = 0;
        let end: usize = shape[0..shape.len() - 1].iter().product();
        // final iteration generates the output
        for _ in 0..inputs.len() + 1 {
            variables.push(advices.get_slice(&[start..start + end], &shape));
            start += end;
        }

        NodeConfigTypes::Basic(
            BasicConfig::configure(meta, &variables, &basic_nodes),
            inputs,
        )
    }

    fn configure_divide_by<F: FieldExt + TensorType>(
        &self,
        node: &OnnxNode,
        meta: &mut ConstraintSystem<F>,
        advices: VarTensor,
        denom: &usize,
    ) -> EltwiseConfig<F, DivideBy<F>> {
        let dims = match &node.in_dims {
            Some(v) => v,
            None => {
                error!("layer has no input shape");
                panic!()
            }
        };
        let length = dims.clone().into_iter().product();
        EltwiseConfig::configure(
            meta,
            &[advices.get_slice(&[0..length], &[length])],
            //&[advices.get_slice(&[0..length], dims)],
            Some(&[self.bits, *denom]),
        )
    }

    /// Infer the params, input, and output, and configure against the provided meta and Advice and Fixed columns.
    /// Note that we require the context of the Graph to complete this task.
    fn configure_node<F: FieldExt + TensorType>(
        &self,
        op: &OpKind,
        node: &OnnxNode,
        meta: &mut ConstraintSystem<F>,
        advices: VarTensor,
        _fixeds: VarTensor, // Should use fixeds, but currently buggy
    ) -> NodeConfigTypes<F> {
        println!("{:?}", node);
        match op {
            OpKind::Rescaled(op, denom) => {
                let divconf = self.configure_divide_by(node, meta, advices.clone(), denom);

                let inner_config = self.configure_node(op, node, meta, advices, _fixeds);

                NodeConfigTypes::Rescaled(divconf, Box::new(inner_config))
            }
            OpKind::Affine => {
                let in_dim = node.clone().in_dims.unwrap()[0];
                let out_dim = node.clone().out_dims.unwrap()[0];

                let conf = Affine1dConfig::configure(
                    meta,
                    // weights, bias, input, output
                    &[
                        advices.get_slice(&[0..out_dim], &[out_dim, in_dim]),
                        advices.get_slice(&[out_dim + 1..out_dim + 2], &[out_dim]),
                        advices.get_slice(&[out_dim + 2..out_dim + 3], &[in_dim]),
                        advices.get_slice(&[out_dim + 3..out_dim + 4], &[out_dim]),
                    ],
                    None,
                );
                NodeConfigTypes::Affine(conf)
            }
            OpKind::Convolution => {
                let inputs = self.extract_node_inputs(node);
                let weight_node = inputs[1];

                let input_dims = node.in_dims.clone().unwrap(); //NCHW
                let output_dims = node.out_dims.clone().unwrap(); //NCHW
                let (
                    //_batchsize,
                    in_channels,
                    in_height,
                    in_width,
                ) = (input_dims[0], input_dims[1], input_dims[2]);
                let (
                    //_batchsize,
                    out_channels,
                    out_height,
                    out_width,
                ) = (output_dims[0], output_dims[1], output_dims[2]);

                let oihw = weight_node.out_dims.as_ref().unwrap();
                let (ker_o, ker_i, kernel_height, kernel_width) =
                    (oihw[0], oihw[1], oihw[2], oihw[3]);
                assert_eq!(ker_i, in_channels);
                assert_eq!(ker_o, out_channels);

                let mut kernel: Tensor<Column<Fixed>> =
                    (0..out_channels * in_channels * kernel_width * kernel_height)
                        .map(|_| meta.fixed_column())
                        .into();
                kernel.reshape(&[out_channels, in_channels, kernel_height, kernel_width]);

                let mut bias: Tensor<Column<Fixed>> =
                    (0..out_channels).map(|_| meta.fixed_column()).into();
                bias.reshape(&[out_channels]);

                let variables = &[
                    VarTensor::from(kernel),
                    VarTensor::from(bias),
                    advices.get_slice(
                        &[0..in_height * in_channels],
                        &[in_channels, in_height, in_width],
                    ),
                    advices.get_slice(
                        &[0..out_height * out_channels],
                        &[out_channels, out_height, out_width],
                    ),
                ];

                let params = match node.hyperparams {
                    LayerParams::Conv { padding, stride } => {
                        [padding.0, padding.1, stride.0, stride.1]
                    }
                    _ => {
                        let _ = anyhow!("mismatch between hyperparam and layer types ");
                        panic!()
                    }
                };

                let conf = ConvConfig::<F>::configure(meta, variables, Some(&params));

                NodeConfigTypes::Conv(conf)
            }

            OpKind::ReLU(s) => {
                let dims = match &node.in_dims {
                    Some(v) => v,
                    None => {
                        error!("relu layer has no input shape");
                        panic!()
                    }
                };

                let length = dims.clone().into_iter().product();

                let conf: EltwiseConfig<F, ReLu<F>> = EltwiseConfig::configure(
                    meta,
                    &[advices.get_slice(&[0..length], &[length])],
                    Some(&[self.bits, *s]),
                );
                NodeConfigTypes::ReLU(conf)
            }
            OpKind::Sigmoid(denominator) => {
                let dims = match &node.in_dims {
                    Some(v) => v,
                    None => {
                        let _ = anyhow!("sigmoid layer has no input shape");
                        panic!()
                    }
                };

                let length = dims.clone().into_iter().product();
                let conf: EltwiseConfig<F, Sigmoid<F>> = EltwiseConfig::configure(
                    meta,
                    &[advices.get_slice(&[0..length], &[length])],
                    Some(&[
                        self.bits,
                        *denominator,
                        scale_to_multiplier(self.scale) as usize,
                    ]),
                );
                NodeConfigTypes::Sigmoid(conf)
            }
            OpKind::Const => {
                // Typically parameters for one or more layers.
                // Currently this is handled in the consuming node(s), but will be moved here.
                NodeConfigTypes::Const
            }
            OpKind::Input => {
                // This is the input to the model (e.g. the image).
                // Currently this is handled in the consuming node(s), but will be moved here.
                NodeConfigTypes::Input
            }
            OpKind::Basic(s) => {
                error!(
                    "{:?} should not configure a basic op this way, call fuse_basic_ops instead",
                    s
                );
                panic!();
            }
            OpKind::Unknown(c) => {
                error!("{:?} not yet implemented", c);
                unimplemented!()
            }
        }
    }

    pub fn layout<F: FieldExt + TensorType>(
        &self,
        config: OnnxModelConfig<F>,
        layouter: &mut impl Layouter<F>,
        input: ValTensor<F>,
    ) -> Result<ValTensor<F>> {
        info!("model layout");
        let mut x = input;
<<<<<<< HEAD
        for node_config in config.configs.iter() {
            let mut display: String = "".to_string();
            for (i, idx) in node_config.onnx_idx[0..].iter().enumerate() {
                let node = &self.onnx_nodes[*idx];
                if i > 0 {
                    display.push_str(&format!(
                        "combined with node {}, a {:?}",
                        idx,
                        node.node.op().name()
                    ));
                } else {
                    display.push_str(&format!(
                        "laying out node {}, a {:?}",
                        idx,
                        node.node.op().name()
                    ));
                }
            }
            let node = &self.onnx_nodes[*node_config.onnx_idx.last().unwrap()];
            assert!(self.config_matches(&node.opkind, &node_config.config));
            x = match self.layout_config(node, layouter, x.clone(), &node_config.config)? {
=======
        for node_idx in order {
            let node = &self.onnx_nodes[node_idx];
            debug!(
                "laying out node {}, a {:?}",
                node_idx,
                node.node.op().name()
            );
            let node_config = &config.configs[node_idx].clone();
            assert!(self.config_matches(&node.opkind, node_config));
            trace!(
                " layout_config\n  node: {:?}\n  input: {:?}\n  config: {:?}",
                node,
                x.clone(),
                node_config
            );
            x = match self.layout_config(node, layouter, x.clone(), node_config)? {
>>>>>>> 390507ab
                Some(vt) => vt,
                None => x, // Some nodes don't produce tensor output, we skip these
            };
            //            trace!("  output {}", x.show());  //only use with mock prover
        }

        Ok(x)
    }

    // Takes an input ValTensor; alternatively we could recursively layout all the predecessor tensors
    // (which may be more correct for some graphs).
    // Does not take parameters, instead looking them up in the network.
    // At the Source level, the input will be fed by the prover.
    fn layout_config<F: FieldExt + TensorType>(
        &self,
        node: &OnnxNode,
        layouter: &mut impl Layouter<F>,
        input: ValTensor<F>,
        config: &NodeConfigTypes<F>,
    ) -> Result<Option<ValTensor<F>>> {
        // The node kind and the config should be the same.
        let res = match config.clone() {
            NodeConfigTypes::Basic(mut ac, _) => Some(ac.layout(layouter, &[input])),
            NodeConfigTypes::Affine(ac) => {
                let inputs = self.extract_node_inputs(node);
                let (weight_node, bias_node) = (inputs[1], inputs[2]);

                let weight_value = weight_node
                    .const_value
                    .clone()
                    .context("Tensor<i32> should already be loaded")?;
                let weight_vt =
                    ValTensor::from(<Tensor<i32> as Into<Tensor<Value<F>>>>::into(weight_value));

                let bias_value = bias_node
                    .const_value
                    .clone()
                    .context("Tensor<i32> should already be loaded")?;
                let bias_vt =
                    ValTensor::from(<Tensor<i32> as Into<Tensor<Value<F>>>>::into(bias_value));

                let out = ac.layout(layouter, &[weight_vt, bias_vt, input]);
                Some(out)
            }
            NodeConfigTypes::Conv(cc) => {
                let inputs = self.extract_node_inputs(node);
                let (weight_node, bias_node) = (inputs[1], inputs[2]);

                let weight_value = weight_node
                    .const_value
                    .clone()
                    .context("Tensor<i32> should already be loaded")?;
                let weight_vt =
                    ValTensor::from(<Tensor<i32> as Into<Tensor<Value<F>>>>::into(weight_value));
                let bias_value = bias_node
                    .const_value
                    .clone()
                    .context("Tensor<i32> should already be loaded")?;
                let bias_vt =
                    ValTensor::from(<Tensor<i32> as Into<Tensor<Value<F>>>>::into(bias_value));
                debug!("input shape {:?}", input.dims());
                let out = cc.layout(layouter, &[weight_vt, bias_vt, input]);
                Some(out)
            }
            NodeConfigTypes::Rescaled(dc, op) => {
                let out = dc.layout(layouter, &[input]);
                return self.layout_config(node, layouter, out, &*op);
            }
            NodeConfigTypes::Divide(dc) => Some(dc.layout(layouter, &[input])),
            NodeConfigTypes::ReLU(rc) => {
                // For activations and elementwise operations, the dimensions are sometimes only in one or the other of input and output.
                //                let length = node.output_shapes().unwrap()[0].as_ref().unwrap()[1]; //  shape is vec![1,LEN]
                Some(rc.layout(layouter, &[input]))
            }
            NodeConfigTypes::Sigmoid(sc) => Some(sc.layout(layouter, &[input])),

            NodeConfigTypes::Input => None,
            NodeConfigTypes::Const => None,
            _ => {
                panic!("Node Op and Config mismatch, or unknown Op ",)
            }
        };
        Ok(res)
    }

    fn config_matches<F: FieldExt + TensorType>(
        &self,
        op: &OpKind,
        config: &NodeConfigTypes<F>,
    ) -> bool {
        // The node kind and the config should be the same.
        match (op, config.clone()) {
            (OpKind::Affine, NodeConfigTypes::Affine(_)) => true,
            (OpKind::Convolution, NodeConfigTypes::Conv(_)) => true,
            (OpKind::Rescaled(op, _), NodeConfigTypes::Rescaled(_, config)) => {
                self.config_matches(op, &*config)
            }
            (OpKind::ReLU(_), NodeConfigTypes::ReLU(_)) => true,
            (OpKind::Sigmoid(_), NodeConfigTypes::Sigmoid(_)) => true,
            (OpKind::Input, NodeConfigTypes::Input) => true,
            (OpKind::Basic(_), NodeConfigTypes::Basic(_, _)) => true,
            (OpKind::Const, NodeConfigTypes::Const) => true,
            _ => false,
        }
    }

    /// Make a forward pass over the graph to determine tensor shapes and quantization strategy
    /// Mutates the nodes.
    pub fn forward_shape_and_quantize_pass(&mut self) -> Result<()> {
        info!("quantizing model activations");
        let order = self.eval_order()?;
        for node_idx in order {
            // mutate a copy of the node, referring to other nodes in the vec, then swap modified node in at the end
            let mut this_node = self.onnx_nodes[node_idx].clone();

            let inputs = self.extract_node_inputs(&this_node);

            match this_node.opkind {
                OpKind::Affine => {
                    let (input_node, weight_node, bias_node) = (inputs[0], inputs[1], inputs[2]);

                    let in_dim = weight_node.out_dims.as_ref().unwrap()[1];
                    let out_dim = weight_node.out_dims.as_ref().unwrap()[0];
                    this_node.in_dims = Some(vec![in_dim]);
                    this_node.out_dims = Some(vec![out_dim]);

                    this_node.output_max =
                        input_node.output_max * weight_node.output_max * (in_dim as f32);

                    this_node.in_scale = input_node.out_scale;

                    let scale_diff = input_node.out_scale - weight_node.out_scale;
                    assert_eq!(weight_node.out_scale, bias_node.out_scale);

                    if scale_diff > 0 {
                        let mult = scale_to_multiplier(scale_diff);
                        this_node.opkind =
                            OpKind::Rescaled(Box::new(OpKind::Affine), mult as usize); // now the input will be scaled down to match
                        this_node.output_max /= mult;
                        this_node.out_scale =
                            weight_node.out_scale + input_node.out_scale - scale_diff;
                        this_node.min_cols =
                            max(1, this_node.in_dims.as_ref().unwrap().iter().product());
                    } else {
                        this_node.out_scale = weight_node.out_scale + input_node.out_scale;
                        this_node.min_cols = max(in_dim, out_dim);
                    }
                }
                OpKind::Convolution => {
                    let (input_node, weight_node, bias_node) = (inputs[0], inputs[1], inputs[2]);

                    let oihw = weight_node.out_dims.as_ref().unwrap();
                    let (out_channels, in_channels, kernel_height, kernel_width) =
                        (oihw[0], oihw[1], oihw[2], oihw[3]);

                    let (padding_h, padding_w, stride_h, stride_w) = match this_node.hyperparams {
                        LayerParams::Conv { padding, stride } => {
                            (padding.0, padding.1, stride.0, stride.1)
                        }
                        _ => {
                            error!("mismatch between hyperparam and layer types ");
                            panic!()
                        }
                    };

                    this_node.in_dims = input_node.out_dims.clone();

                    let input_height = this_node.in_dims.as_ref().unwrap()[1];
                    let input_width = this_node.in_dims.as_ref().unwrap()[2];

                    let out_height = (input_height + 2 * padding_h - kernel_height) / stride_h + 1;
                    let out_width = (input_width + 2 * padding_w - kernel_width) / stride_w + 1;

                    this_node.out_dims = Some(vec![out_channels, out_height, out_width]);

                    this_node.output_max = input_node.output_max
                        * weight_node.output_max
                        * ((kernel_height * kernel_width) as f32);

                    this_node.in_scale = input_node.out_scale;
                    let scale_diff = input_node.out_scale - weight_node.out_scale;
                    assert_eq!(weight_node.out_scale, bias_node.out_scale);

                    if scale_diff > 0 {
                        let mult = scale_to_multiplier(scale_diff);
                        this_node.opkind =
                            OpKind::Rescaled(Box::new(OpKind::Convolution), mult as usize); // now the input will be scaled down to match
                        this_node.output_max /= mult;
                        this_node.out_scale =
                            weight_node.out_scale + input_node.out_scale - scale_diff;
                        this_node.min_cols =
                            max(1, this_node.in_dims.as_ref().unwrap().iter().product());
                    } else {
                        assert_eq!(input_node.out_scale, weight_node.out_scale);
                        assert_eq!(input_node.out_scale, bias_node.out_scale);
                        this_node.out_scale = weight_node.out_scale + input_node.out_scale;
                        this_node.min_cols = max(
                            1,
                            max(out_height * out_channels, input_height * in_channels),
                        );
                    }
                }

                OpKind::Sigmoid(_) => {
                    let input_node = inputs[0];
                    this_node.in_dims = input_node.out_dims.clone();
                    this_node.out_dims = input_node.out_dims.clone();
                    if this_node.input_shapes.is_none() {
                        this_node.input_shapes = Some(vec![this_node.in_dims.clone()]);
                    }
                    if this_node.output_shapes.is_none() {
                        this_node.output_shapes = Some(vec![this_node.out_dims.clone()]);
                    }
                    this_node.in_scale = input_node.out_scale;
                    this_node.out_scale = self.scale;
                    let scale_diff = this_node.in_scale;
                    if scale_diff > 0 {
                        let mult = scale_to_multiplier(scale_diff);
                        this_node.opkind = OpKind::Sigmoid(mult as usize);
                    }

                    this_node.output_max = scale_to_multiplier(this_node.out_scale);
                    this_node.min_cols =
                        max(1, this_node.in_dims.as_ref().unwrap().iter().product());
                }

                OpKind::ReLU(_) => {
                    let input_node = inputs[0];
                    this_node.in_dims = input_node.out_dims.clone();
                    this_node.out_dims = input_node.out_dims.clone();
                    if this_node.input_shapes.is_none() {
                        this_node.input_shapes = Some(vec![this_node.in_dims.clone()]);
                    }
                    if this_node.output_shapes.is_none() {
                        this_node.output_shapes = Some(vec![this_node.out_dims.clone()]);
                    }
                    this_node.output_max = input_node.output_max;
                    this_node.in_scale = input_node.out_scale;
                    this_node.out_scale = self.scale;
                    let scale_diff = this_node.in_scale - this_node.out_scale;
                    // We can also consider adjusting the scale of all inputs and the output in a more custom way.
                    if scale_diff > 0 {
                        let mult = scale_to_multiplier(scale_diff);
                        this_node.opkind = OpKind::ReLU(mult as usize); // now the input will be scaled down to match
                        this_node.output_max = input_node.output_max / mult;
                    }
                    this_node.min_cols =
                        max(1, this_node.in_dims.as_ref().unwrap().iter().product());
                }
                OpKind::Basic(s) => {
                    let input_node = inputs[0];
                    this_node.in_dims = input_node.out_dims.clone();
                    this_node.out_dims = input_node.out_dims.clone();
                    if this_node.input_shapes.is_none() {
                        this_node.input_shapes = Some(vec![this_node.in_dims.clone()]);
                    }
                    if this_node.output_shapes.is_none() {
                        this_node.output_shapes = Some(vec![this_node.out_dims.clone()]);
                    }
                    match s {
                        BasicOp::Add => {
                            this_node.output_max = (inputs
                                .iter()
                                .map(|input| input.output_max.ceil() as i32)
                                .max()
                                .unwrap()
                                as f32)
                                * (inputs.len() as f32);
                            this_node.in_scale =
                                inputs.iter().map(|input| input.out_scale).max().unwrap();
                            this_node.out_scale = this_node.in_scale;
                            this_node.min_cols =
                                max(1, this_node.in_dims.as_ref().unwrap().iter().product());
                        }
                        BasicOp::Sub => {
                            this_node.output_max = (inputs
                                .iter()
                                .map(|input| input.output_max.ceil() as i32)
                                .max()
                                .unwrap()
                                as f32)
                                * (inputs.len() as f32);
                            this_node.in_scale =
                                inputs.iter().map(|input| input.out_scale).max().unwrap();
                            this_node.out_scale = this_node.in_scale;
                            this_node.min_cols =
                                max(1, this_node.in_dims.as_ref().unwrap().iter().product());
                        }
                        BasicOp::Mult => {
                            this_node.output_max = f32::powf(
                                inputs
                                    .iter()
                                    .map(|input| input.output_max.ceil() as i32)
                                    .max()
                                    .unwrap() as f32,
                                inputs.len() as f32,
                            );
                            this_node.in_scale = input_node.out_scale;
                            this_node.out_scale =
                                inputs.iter().map(|input| input.out_scale).sum::<i32>();

                            this_node.min_cols =
                                max(1, this_node.in_dims.as_ref().unwrap().iter().product());
                        }
                        BasicOp::Pow(u) => {
                            this_node.output_max = f32::powf(
                                inputs
                                    .iter()
                                    .map(|input| input.output_max.ceil() as i32)
                                    .max()
                                    .unwrap() as f32,
                                u as f32,
                            );
                            this_node.in_scale = input_node.out_scale;
                            this_node.out_scale = this_node.in_scale * (u as i32);
                            this_node.min_cols =
                                max(1, this_node.in_dims.as_ref().unwrap().iter().product());
                        }
                    }
                }
                _ => {}
            };
            self.onnx_nodes[node_idx] = this_node;
        }

        Ok(())
    }

    // Make a recursive backward pass to shape and quantize?

    /// Get a linear extension of the model (an evaluation order), for example to feed to circuit construction.
    /// Note that this order is not stable over multiple reloads of the model.  For example, it will freely
    /// interchange the order of evaluation of fixed parameters.   For example weight could have id 1 on one load,
    /// and bias id 2, and vice versa on the next load of the same file. The ids are also not stable.
    pub fn eval_order(&self) -> Result<Vec<usize>> {
        self.model.eval_order()
    }

    /// Note that this order is not stable.
    pub fn nodes(&self) -> Vec<Node<InferenceFact, Box<dyn InferenceOp>>> {
        self.model.nodes().to_vec()
    }

    pub fn input_outlets(&self) -> Result<Vec<OutletId>> {
        Ok(self.model.input_outlets()?.to_vec())
    }

    pub fn output_outlets(&self) -> Result<Vec<OutletId>> {
        Ok(self.model.output_outlets()?.to_vec())
    }

    pub fn max_fixeds_width(&self) -> Result<usize> {
        self.max_advices_width() //todo, improve this computation
    }

    pub fn max_node_advices(&self) -> usize {
        self.onnx_nodes.iter().map(|n| n.min_cols).max().unwrap()
    }

    pub fn max_advices_width(&self) -> Result<usize> {
        let mut max: usize = 1;
        for node in &self.model.nodes {
            for shape in node_output_shapes(node)? {
                match shape {
                    None => {}
                    Some(vs) => {
                        for v in vs {
                            if v > max {
                                max = v
                            }
                        }
                    }
                }
            }
        }
        Ok(max + 5)
    }
}<|MERGE_RESOLUTION|>--- conflicted
+++ resolved
@@ -396,7 +396,6 @@
         let mut basic_nodes = vec![];
         for node_idx in order.clone() {
             let node = &self.onnx_nodes[node_idx];
-<<<<<<< HEAD
             debug!("configuring node {} a {:?}", node_idx, &node);
             match &node.opkind {
                 OpKind::Basic(_) => basic_nodes.push(node_idx),
@@ -436,12 +435,6 @@
                 config,
                 onnx_idx: vec![order[order.len() - 1]],
             });
-=======
-            debug!("configuring node {}", node_idx);
-            configs[node_idx] =
-                self.configure_node(&node.opkind, node, meta, advices.clone(), fixeds.clone());
-            trace!("  {:?}", configs[node_idx]);
->>>>>>> 390507ab
         }
         // // rescale output just in case final operation doesn't do it
         // let scale_diff = self.onnx_nodes.last().unwrap().out_scale - self.scale;
@@ -749,7 +742,6 @@
     ) -> Result<ValTensor<F>> {
         info!("model layout");
         let mut x = input;
-<<<<<<< HEAD
         for node_config in config.configs.iter() {
             let mut display: String = "".to_string();
             for (i, idx) in node_config.onnx_idx[0..].iter().enumerate() {
@@ -771,24 +763,6 @@
             let node = &self.onnx_nodes[*node_config.onnx_idx.last().unwrap()];
             assert!(self.config_matches(&node.opkind, &node_config.config));
             x = match self.layout_config(node, layouter, x.clone(), &node_config.config)? {
-=======
-        for node_idx in order {
-            let node = &self.onnx_nodes[node_idx];
-            debug!(
-                "laying out node {}, a {:?}",
-                node_idx,
-                node.node.op().name()
-            );
-            let node_config = &config.configs[node_idx].clone();
-            assert!(self.config_matches(&node.opkind, node_config));
-            trace!(
-                " layout_config\n  node: {:?}\n  input: {:?}\n  config: {:?}",
-                node,
-                x.clone(),
-                node_config
-            );
-            x = match self.layout_config(node, layouter, x.clone(), node_config)? {
->>>>>>> 390507ab
                 Some(vt) => vt,
                 None => x, // Some nodes don't produce tensor output, we skip these
             };
