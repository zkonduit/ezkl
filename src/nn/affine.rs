use super::*;
use crate::nn::io::*;
use crate::tensor::{Tensor, TensorType};
use halo2_proofs::{
    arithmetic::FieldExt,
    circuit::{AssignedCell, Layouter, Value},
    plonk::{Assigned, ConstraintSystem, Constraints, Expression, Selector},
};
use std::marker::PhantomData;

#[derive(Clone)]
pub struct Affine1dConfig<F: FieldExt + TensorType, const IN: usize, const OUT: usize> {
    // kernel is weights and biases concatenated
    pub kernel: IOConfig<F>,
    pub bias: IOConfig<F>,
    pub input: IOConfig<F>,
    pub output: IOConfig<F>,
    pub selector: Selector,
    _marker: PhantomData<F>,
}

impl<F: FieldExt + TensorType, const IN: usize, const OUT: usize> LayerConfig<F>
    for Affine1dConfig<F, IN, OUT>
{
    // Takes the layer's input tensor as an argument, and completes the advice by generating new for the rest
    fn configure(
        meta: &mut ConstraintSystem<F>,
        params: &[VarTensor],
        input: VarTensor,
        output: VarTensor,
    ) -> Self {
        assert!(params.len() == 2);
        let (kernel, bias) = (params[0].clone(), params[1].clone());

        // kernel.reshape(&[OUT, IN]);
        // bias.reshape(&[1, OUT]);
        // input.reshape(&[1, IN]);
        // output.reshape(&[1, OUT]);

        let config = Self {
            selector: meta.selector(),
            kernel: IOConfig::configure(meta, kernel),
            bias: IOConfig::configure(meta, bias),
            // add 1 to incorporate bias !
            input: IOConfig::configure(meta, input),
            output: IOConfig::configure(meta, output),
            _marker: PhantomData,
        };

        meta.create_gate("affine", |meta| {
            let selector = meta.query_selector(config.selector);
            // Get output expressions for each input channel
            let expected_output: Tensor<Expression<F>> = config.output.query(meta, 0);
            // Now we compute the linear expression,  and add it to constraints
            let witnessed_output = expected_output.enum_map(|i, _| {
                let mut c = Expression::Constant(<F as TensorType>::zero().unwrap());
                for j in 0..IN {
                    c = c + config.kernel.query_idx(meta, i, j) * config.input.query_idx(meta, 0, j)
                }
                c + config.bias.query_idx(meta, 0, i)
                // add the bias
            });

            let constraints = witnessed_output.enum_map(|i, o| o - expected_output[i].clone());

            Constraints::with_selector(selector, constraints)
        });

        config
    }

    fn assign(
        &self,
        layouter: &mut impl Layouter<F>,
        input: ValTensor<F>,
        params: &[ValTensor<F>],
    ) -> Tensor<AssignedCell<Assigned<F>, F>> {
        assert!(params.len() == 2);
        let (kernel, bias) = (params[0].clone(), params[1].clone());
        layouter
            .assign_region(
                || "assign image and kernel",
                |mut region| {
                    let offset = 0;
                    self.selector.enable(&mut region, offset)?;

                    let input = self.input.assign(&mut region, offset, input.clone());
                    let weights = self.kernel.assign(&mut region, offset, kernel.clone());
                    let bias = self.bias.assign(&mut region, offset, bias.clone());

                    // calculate value of output
<<<<<<< HEAD
                    let mut output: Tensor<Value<Assigned<F>>> =
                        Tensor::new(None, &[1, OUT]).unwrap();
                    output = output.enum_map(|i, mut o| {
                        for (j, x) in input.iter().enumerate() {
                            o = o + x.value_field() * weights.get(&[i, j]).value_field();
                        }
                        o + bias.get(&[0, i]).value_field()
                    });

                    Ok(self
                        .output
                        .assign(&mut region, offset, ValTensor::from(output)))
                },
            )
            .unwrap()
    }
    fn layout(
        &self,
        layouter: &mut impl Layouter<F>,
        input: ValTensor<F>,
        params: &[ValTensor<F>],
    ) -> ValTensor<F> {
        assert!(params.len() == 2);
        ValTensor::from(self.assign(layouter, input, params))
    }
}

#[derive(Clone)]
pub struct Affine1dConfigDyn<F: FieldExt + TensorType> {
    // kernel is weights and biases concatenated
    pub kernel: IOConfig<F>,
    pub bias: IOConfig<F>,
    pub input: IOConfig<F>,
    pub output: IOConfig<F>,
    pub selector: Selector,
    _marker: PhantomData<F>,
}

impl<F: FieldExt + TensorType> LayerConfig<F> for Affine1dConfigDyn<F> {
    // Takes the layer's input tensor as an argument, and completes the advice by generating new for the rest
    fn configure(
        meta: &mut ConstraintSystem<F>,
        params: &[VarTensor],
        input: VarTensor,
        output: VarTensor,
    ) -> Self {
        assert!(params.len() == 2);
        let in_dim = input.dims()[1];

        let (kernel, bias) = (params[0].clone(), params[1].clone());
        let config = Self {
            selector: meta.selector(),
            kernel: IOConfig::configure(meta, kernel),
            bias: IOConfig::configure(meta, bias),
            // add 1 to incorporate bias !
            input: IOConfig::configure(meta, input),
            output: IOConfig::configure(meta, output),
            _marker: PhantomData,
        };

        meta.create_gate("affine", |meta| {
            let selector = meta.query_selector(config.selector);
            // Get output expressions for each input channel
            let expected_output: Tensor<Expression<F>> = config.output.query(meta, 0);
            // Now we compute the linear expression,  and add it to constraints
            let witnessed_output = expected_output.enum_map(|i, _| {
                let mut c = Expression::Constant(<F as TensorType>::zero().unwrap());
                for j in 0..in_dim {
                    c = c + config.kernel.query_idx(meta, i, j) * config.input.query_idx(meta, 0, j)
                }
                c + config.bias.query_idx(meta, 0, i)
                // add the bias
            });

            let constraints = witnessed_output.enum_map(|i, o| o - expected_output[i].clone());

            Constraints::with_selector(selector, constraints)
        });

        config
    }

    fn assign(
        &self,
        layouter: &mut impl Layouter<F>,
        input: ValTensor<F>,
        params: &[ValTensor<F>],
    ) -> Tensor<AssignedCell<Assigned<F>, F>> {
        assert!(params.len() == 2);
        let out_dim = params[1].dims()[1];

        let (kernel, bias) = (params[0].clone(), params[1].clone());
        layouter
            .assign_region(
                || "assign image and kernel",
                |mut region| {
                    let offset = 0;
                    self.selector.enable(&mut region, offset)?;

                    let input = self.input.assign(&mut region, offset, input.clone());
                    let weights = self.kernel.assign(&mut region, offset, kernel.clone());

                    let bias = self.bias.assign(&mut region, offset, bias.clone());
                    // calculate value of output
                    let mut output: Tensor<Value<Assigned<F>>> =
                        Tensor::new(None, &[1, out_dim]).unwrap();
=======
                    let mut output: Tensor<Value<Assigned<F>>> = Tensor::new(None, &[1,OUT]).unwrap();
>>>>>>> 74d1be92
                    output = output.enum_map(|i, mut o| {
                        for (j, x) in input.iter().enumerate() {
                            o = o + x.value_field() * weights.get(&[i, j]).value_field();
                        }
                        o + bias.get(&[0, i]).value_field()
                    });

                    Ok(self
                        .output
                        .assign(&mut region, offset, ValTensor::from(output)))
                },
            )
            .unwrap()
    }
    fn layout(
        &self,
        layouter: &mut impl Layouter<F>,
        input: ValTensor<F>,
        params: &[ValTensor<F>],
    ) -> ValTensor<F> {
        assert!(params.len() == 2);
        ValTensor::from(self.assign(layouter, input, params))
    }
}<|MERGE_RESOLUTION|>--- conflicted
+++ resolved
@@ -89,7 +89,6 @@
                     let bias = self.bias.assign(&mut region, offset, bias.clone());
 
                     // calculate value of output
-<<<<<<< HEAD
                     let mut output: Tensor<Value<Assigned<F>>> =
                         Tensor::new(None, &[1, OUT]).unwrap();
                     output = output.enum_map(|i, mut o| {
@@ -196,9 +195,7 @@
                     // calculate value of output
                     let mut output: Tensor<Value<Assigned<F>>> =
                         Tensor::new(None, &[1, out_dim]).unwrap();
-=======
-                    let mut output: Tensor<Value<Assigned<F>>> = Tensor::new(None, &[1,OUT]).unwrap();
->>>>>>> 74d1be92
+
                     output = output.enum_map(|i, mut o| {
                         for (j, x) in input.iter().enumerate() {
                             o = o + x.value_field() * weights.get(&[i, j]).value_field();
