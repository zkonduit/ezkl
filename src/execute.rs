--- conflicted
+++ resolved
@@ -798,17 +798,13 @@
     let mut f = File::create(sol_code_path.clone())?;
     let _ = f.write(yul_code.as_bytes());
 
-<<<<<<< HEAD
-    let output = fix_verifier_sol(sol_code_path.clone(), None, None)?;
-
-=======
+
     let output = fix_verifier_sol(
         sol_code_path.clone(),
         num_instance.iter().sum::<usize>().try_into().unwrap(), 
         None, None
     )?;
     
->>>>>>> 9a8aad79
     let mut f = File::create(sol_code_path.clone())?;
     let _ = f.write(output.as_bytes());
 
@@ -982,19 +978,15 @@
     let mut f = File::create(sol_code_path.clone())?;
     let _ = f.write(yul_code.as_bytes());
 
-<<<<<<< HEAD
     let output = fix_verifier_sol(sol_code_path.clone(), None, None)?;
 
-=======
     let output = fix_verifier_sol(
         sol_code_path.clone(),
-        AggregationCircuit::num_instance().iter().sum::<usize>().try_into().unwrap(), 
+        AggregationCircuit::num_instance(snarks).iter().sum::<usize>().try_into().unwrap(), 
         None, 
         None
     )?;
     
-    
->>>>>>> 9a8aad79
     let mut f = File::create(sol_code_path.clone())?;
     let _ = f.write(output.as_bytes());
 
