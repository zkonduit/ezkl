--- conflicted
+++ resolved
@@ -295,16 +295,4 @@
         self.output = output.clone();
         output
     }
-<<<<<<< HEAD
-}
-
-// #[cfg(test)]
-// use halo2_proofs::{
-//     poly::commitment::Params,
-//     transcript::{Blake2bRead, Blake2bWrite, Challenge255},
-// };
-// use pasta_curves::{pallas, vesta};
-// use rand::rngs::OsRng;
-=======
-}
->>>>>>> 506931e2
+}