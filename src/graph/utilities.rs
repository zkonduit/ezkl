use std::sync::Arc;

use super::{GraphError, Visibility};
use crate::circuit::hybrid::HybridOp;
use crate::circuit::lookup::LookupOp;
use crate::circuit::poly::PolyOp;
use crate::circuit::tensor_to_valtensor;
use crate::tensor::{Tensor, TensorError};
use halo2curves::bn256::Fr as Fp;
use log::{debug, warn};
use tract_onnx::prelude::{DatumType, Node as OnnxNode, TypedFact, TypedOp};
use tract_onnx::tract_core::ops::array::Gather;
use tract_onnx::tract_core::ops::array::Slice;
use tract_onnx::tract_core::ops::cnn::DeconvUnary;
use tract_onnx::tract_core::ops::einsum::EinSum;

use tract_onnx::tract_core::ops::element_wise::ElementWiseOp;

use tract_onnx::tract_core::ops::nn::{LeakyRelu, Reduce, Softmax};
use tract_onnx::tract_hir::internal::DimLike;
use tract_onnx::tract_hir::ops::cnn::ConvUnary;
use tract_onnx::tract_hir::ops::konst::Const;
use tract_onnx::tract_hir::{
    ops::array::{Pad, PadMode},
    ops::cnn::{MaxPool, PoolSpec, SumPool},
    ops::nn::DataFormat,
    tract_core::ops::cnn::{conv::KernelFormat, PaddingSpec},
};

// Warning: currently ignores stride information
/// Quantizes an iterable of f32s to a [Tensor] of i32s using a fixed point representation.
/// Arguments
///
/// * `vec` - the vector to quantize.
/// * `dims` - the dimensionality of the resulting [Tensor].
/// * `shift` - offset used in the fixed point representation.
/// * `scale` - `2^scale` used in the fixed point representation.
pub fn quantize_float(elem: &f32, shift: f32, scale: u32) -> Result<i128, TensorError> {
    let mult = scale_to_multiplier(scale) as f32;
    let max_value = ((i128::MAX as f32 - shift) / mult).round(); // the maximum value that can be represented w/o sig bit truncation

    if *elem > max_value {
        return Err(TensorError::SigBitTruncationError);
    }

    // we parallelize the quantization process as it seems to be quite slow at times
    let scaled = (mult * *elem + shift).round() as i128;

    Ok(scaled)
}

/// Converts a scale (log base 2) to a fixed point multiplier.
pub fn scale_to_multiplier(scale: u32) -> f64 {
    f64::powf(2., scale as f64)
}

/// Converts a scale (log base 2) to a fixed point multiplier.
pub fn mult_to_scale(mult: f64) -> u32 {
    mult.log2().round() as u32
}

/// Gets the shape of a onnx node's outlets.
pub fn node_output_shapes(
    node: &OnnxNode<TypedFact, Box<dyn TypedOp>>,
) -> Result<Vec<Option<Vec<usize>>>, Box<dyn std::error::Error>> {
    let mut shapes = Vec::new();
    let outputs = node.outputs.to_vec();
    for output in outputs {
        let mv = output.fact.shape.clone().as_concrete().map(|x| x.to_vec());
        shapes.push(mv)
    }
    Ok(shapes)
}

fn extract_tensor_value(
    input: Arc<tract_onnx::prelude::Tensor>,
) -> Result<Tensor<f32>, Box<dyn std::error::Error>> {
    let dt = input.datum_type();
    let mut dims = input.shape().to_vec();
    if dims.is_empty() {
        dims.push(1)
    } else if dims.iter().product::<usize>() == 1 {
        dims = vec![1];
    };

    let mut const_value: Tensor<f32>;
    match dt {
        DatumType::F32 => {
            let vec = input.as_slice::<f32>()?.to_vec();
            const_value = vec.into_iter().into();
        }

        DatumType::I64 => {
            // Generally a shape or hyperparam
            let vec = input.as_slice::<i64>()?.to_vec();
            let cast: Vec<f32> = vec.iter().map(|x| *x as f32).collect();
            const_value = Tensor::<f32>::new(Some(&cast), &dims)?;
        }
        DatumType::Bool => {
            // Generally a shape or hyperparam
            let vec = input.as_slice::<bool>()?.to_vec();
            let cast: Vec<f32> = vec.iter().map(|x| *x as usize as f32).collect();
            const_value = Tensor::<f32>::new(Some(&cast), &dims)?;
        }
        DatumType::TDim => {
            // Generally a shape or hyperparam
            let vec = input.as_slice::<tract_onnx::prelude::TDim>()?.to_vec();
            let cast: Vec<f32> = vec
                .iter()
                .map(|x| x.to_i64().map_or_else(|_| 1, |e| e) as f32)
                .collect();
            const_value = Tensor::<f32>::new(Some(&cast), &dims)?;
        }
        _ => todo!(),
    }
    const_value.reshape(&dims);

    Ok(const_value)
}

/// Extracts a Gather op from an onnx node.
fn load_gather_op(
    op: &dyn tract_onnx::prelude::Op,
    idx: usize,
    name: String,
) -> Result<Gather, Box<dyn std::error::Error>> {
    // Extract the slope layer hyperparams
    let op: &Gather = match op.downcast_ref::<Gather>() {
        Some(b) => b,
        None => {
            return Err(Box::new(GraphError::OpMismatch(idx, name)));
        }
    };

    Ok(op.clone())
}

/// Extracts an axis op from an onnx node.
fn load_const(
    op: &dyn tract_onnx::prelude::Op,
    idx: usize,
    name: String,
) -> Result<Const, Box<dyn std::error::Error>> {
    // Extract the slope layer hyperparams
    let op: &Const = match op.downcast_ref::<Const>() {
        Some(b) => b,
        None => {
            return Err(Box::new(GraphError::OpMismatch(idx, name)));
        }
    };

    Ok(op.clone())
}

/// Extracts an axis op from an onnx node.
fn load_reduce_op(
    op: &dyn tract_onnx::prelude::Op,
    idx: usize,
    name: String,
) -> Result<Reduce, Box<dyn std::error::Error>> {
    // Extract the slope layer hyperparams
    let op: &Reduce = match op.downcast_ref::<Reduce>() {
        Some(b) => b,
        None => {
            return Err(Box::new(GraphError::OpMismatch(idx, name)));
        }
    };
    Ok(op.clone())
}

/// Extracts an axis op from an onnx node.
fn load_eltwise_op(
    op: &dyn tract_onnx::prelude::Op,
    idx: usize,
    name: String,
) -> Result<ElementWiseOp, Box<dyn std::error::Error>> {
    // Extract the slope layer hyperparams

    let op: &ElementWiseOp = match op.downcast_ref::<ElementWiseOp>() {
        Some(b) => b,
        None => return Err(Box::new(GraphError::OpMismatch(idx, name))),
    };

    Ok(op.clone())
}

fn load_concat_op(
    op: &dyn tract_onnx::prelude::Op,
    idx: usize,
    name: String,
) -> Result<tract_onnx::tract_core::ops::array::TypedConcat, Box<dyn std::error::Error>> {
    let op: &tract_onnx::tract_core::ops::array::TypedConcat =
        match op.downcast_ref::<tract_onnx::tract_core::ops::array::TypedConcat>() {
            Some(b) => b,
            None => return Err(Box::new(GraphError::OpMismatch(idx, name))),
        };

    Ok(op.clone())
}

/// Extracts a Slice op from an onnx node.
fn load_slice_op(
    op: &dyn tract_onnx::prelude::Op,
    name: String,
) -> Result<Slice, Box<dyn std::error::Error>> {
    // Extract the slope layer hyperparams
    let op: &Slice = match op.downcast_ref::<Slice>() {
        Some(b) => b,
        None => {
            return Err(Box::new(TensorError::DimMismatch(name)));
        }
    };

    Ok(op.clone())
}

/// Matches an onnx node to a [OpKind] and returns a [Node] with the corresponding [OpKind].  
/// Arguments
/// * `idx` - the index of the node in the graph.
/// * `scale` - the global (circuit) scale.
/// * `public_params` - whether the node's parameters are public.
/// * `node` - the [OnnxNode] to be converted into a [Node].
/// * `inputs` - the node's inputs.
pub fn new_op_from_onnx(
    idx: usize,
    scale: u32,
    param_visibility: Visibility,
    node: OnnxNode<TypedFact, Box<dyn TypedOp>>,
    inputs: &mut Vec<super::NodeType>,
) -> Result<Box<dyn crate::circuit::Op<Fp>>, Box<dyn std::error::Error>> {
    debug!("Loading node: {:?}", node);
    Ok(match node.op().name().as_ref() {
        "Gather" => {
            if inputs.len() != 2 {
                return Err(Box::new(GraphError::InvalidDims(idx, "gather".to_string())));
            };
            let op = load_gather_op(node.op(), idx, node.op().name().to_string())?;
            let axis = op.axis;

            let boxed_op = inputs[1].clone().opkind();
            let index: Tensor<usize> = match boxed_op
                .as_any()
                .downcast_ref::<crate::circuit::ops::Constant<Fp>>()
            {
                Some(c) => c.values.map(|e| e as usize),
                None => {
                    warn!("assuming the gather window is over a context variable");
                    // offset by 1
                    let index: Tensor<usize> =
                        (0..node_output_shapes(&node)?[0].as_ref().unwrap().to_vec()[axis + 1])
                            .into();
                    index
                }
            };

            inputs.pop();

            Box::new(crate::circuit::ops::poly::PolyOp::Gather { dim: axis, index })
        }
        "Concat" | "InferenceConcat" => {
            let op = load_concat_op(node.op(), idx, node.op().name().to_string())?;
            let axis = op.axis;
            Box::new(crate::circuit::ops::poly::PolyOp::Concat { axis })
        }
        "Slice" => {
            let slice = load_slice_op(node.op(), node.op().name().to_string())?;

            let axis = slice.axis;
            let start = slice.start.to_usize()?;
            let end = slice.end.to_usize()?;

            Box::new(PolyOp::Slice { axis, start, end })
        }
        "Const" => {
            let op: Const = load_const(node.op(), idx, node.op().name().to_string())?;
            let dt = op.0.datum_type();
            let value = extract_tensor_value(op.0)?;
            let constant_scale = if dt == DatumType::Bool { 0 } else { scale };
            Box::new(crate::circuit::ops::Constant::new(
                value,
                constant_scale,
                param_visibility,
            ))
        }
        "Reduce<Min>" => {
            if inputs.len() != 1 {
                return Err(Box::new(GraphError::InvalidDims(idx, "min".to_string())));
            };
            let op = load_reduce_op(node.op(), idx, node.op().name().to_string())?;
            let axes = op.axes.into_iter().collect();

            Box::new(HybridOp::Min { axes })
        }
        "Reduce<Max>" => {
            if inputs.len() != 1 {
                return Err(Box::new(GraphError::InvalidDims(idx, "max".to_string())));
            };
            let op = load_reduce_op(node.op(), idx, node.op().name().to_string())?;
            let axes = op.axes.into_iter().collect();

            Box::new(HybridOp::Max { axes })
        }
        "Reduce<Sum>" => {
            if inputs.len() != 1 {
                return Err(Box::new(GraphError::InvalidDims(idx, "sum".to_string())));
            };
            let op = load_reduce_op(node.op(), idx, node.op().name().to_string())?;
            let axes = op.axes.into_iter().collect();

            Box::new(PolyOp::Sum { axes })
        }
        // TODO: this is a hack to get around the fact that onnx replace ReLU with Max(0, x) -- we should probably implement
        "Max" => {
            // Extract the slope layer hyperparams

            let boxed_op = inputs[1].clone().opkind();
            let unit = match boxed_op
                .as_any()
                .downcast_ref::<crate::circuit::ops::Constant<Fp>>()
            {
                Some(c) => c.values[0],
                None => {
                    return Err(Box::new(GraphError::OpMismatch(idx, "Max".to_string())));
                }
            };

            if inputs.len() == 2 && unit == 0. {
                inputs.pop();
                Box::new(LookupOp::ReLU {
                    scale: inputs[0].out_scales()[0] as usize,
                })
            } else {
                todo!()
            }
        }
        "Recip" => {
            // Extract the slope layer hyperparams
            Box::new(LookupOp::Recip { scale: 1 })
        }

        "LeakyRelu" => {
            // Extract the slope layer hyperparams
            let leaky_op = load_eltwise_op(node.op(), idx, node.op().name().to_string())?;

            let leaky_op: &LeakyRelu = match leaky_op.0.downcast_ref::<LeakyRelu>() {
                Some(b) => b,
                None => {
                    return Err(Box::new(GraphError::OpMismatch(
                        idx,
                        "leaky relu".to_string(),
                    )));
                }
            };

            Box::new(LookupOp::LeakyReLU {
                scale: 1,
                slope: crate::circuit::utils::F32(leaky_op.alpha),
            })
        }
        "Scan" => {
            panic!("should never reach here")
        }
        "Sigmoid" => Box::new(LookupOp::Sigmoid { scales: (1, 1) }),
        "Sqrt" => Box::new(LookupOp::Sqrt { scales: (1, 1) }),
        "Rsqrt" => Box::new(LookupOp::Rsqrt { scales: (1, 1) }),
        "Tanh" => Box::new(LookupOp::Tanh { scales: (1, 1) }),
        "Erf" => Box::new(LookupOp::Erf { scales: (1, 1) }),
        "Source" => Box::new(crate::circuit::ops::Input { scale }),
        "Add" => {
            let mut params = None;

            let max_scale = inputs
                .iter()
                .map(|x| x.out_scales()[0])
                .max()
                .ok_or_else(|| Box::new(GraphError::MissingParams("add".to_string())))?;

            for (idx, inp) in inputs.clone().iter().enumerate() {
                let boxed_op = &inp.opkind();
                if let Some(c) = boxed_op
                    .as_any()
                    .downcast_ref::<crate::circuit::ops::Constant<Fp>>()
                {
                    inputs.remove(idx);
                    params = Some(tensor_to_valtensor(
                        c.values.clone(),
                        max_scale,
                        param_visibility,
                    )?);
                }
            }

            Box::new(PolyOp::Add { a: params })
        }
        "Sub" => Box::new(PolyOp::Sub),
        "Mul" => {
            let mut params = None;

            for (idx, inp) in inputs.clone().iter().enumerate() {
                let boxed_op = &inp.opkind();
                if let Some(c) = boxed_op
                    .as_any()
                    .downcast_ref::<crate::circuit::ops::Constant<Fp>>()
                {
                    inputs.remove(idx);
                    params = Some(tensor_to_valtensor(
                        c.values.clone(),
                        scale,
                        param_visibility,
                    )?);
                }
            }

            Box::new(PolyOp::Mult { a: params })
        }
        "Iff" => Box::new(PolyOp::Iff),
        "Greater" => {
            // Extract the slope layer hyperparams
            let boxed_op = inputs[0].clone().opkind();
            let unit = match boxed_op
                .as_any()
                .downcast_ref::<crate::circuit::ops::Constant<Fp>>()
            {
                Some(c) => {
                    if c.values.len() == 1 {
                        c.values[0]
                    } else {
                        todo!()
                    }
                }
                None => {
                    return Err(Box::new(GraphError::OpMismatch(idx, "greater".to_string())));
                }
            };

            if inputs.len() == 2 {
                *inputs = vec![inputs[1].clone()];
                Box::new(LookupOp::GreaterThan {
                    a: crate::circuit::utils::F32(unit),
                })
            } else {
                todo!()
            }
        }
        "EinSum" => {
            // Extract the slope layer hyperparams
            let op: &EinSum = match node.op().downcast_ref::<EinSum>() {
                Some(b) => b,
                None => {
                    return Err(Box::new(GraphError::OpMismatch(idx, "einsum".to_string())));
                }
            };

            let axes = &op.axes;
            Box::new(PolyOp::Einsum {
                equation: axes.to_string(),
            })
        }
        "Softmax" => {
            // Extract the slope layer hyperparams
            let softmax_op: &Softmax = match node.op().downcast_ref::<Softmax>() {
                Some(b) => b,
                None => {
                    return Err(Box::new(GraphError::OpMismatch(idx, "softmax".to_string())));
                }
            };

            // if its not the last dim then we don't support it
            if softmax_op.axes.to_vec() != vec![inputs[0].out_dims()[0].len() - 1] {
                return Err(Box::new(GraphError::InvalidDims(
                    idx,
                    "softmax".to_string(),
                )));
            }

            Box::new(HybridOp::Softmax { scales: (1, 1) })
        }
        "MaxPool" => {
            // Extract the padding and stride layer hyperparams
            let op = Box::new(node.op());
            let sumpool_node: &MaxPool = match op.downcast_ref() {
                Some(b) => b,
                None => {
                    return Err(Box::new(GraphError::OpMismatch(idx, "Maxpool".to_string())));
                }
            };

            let pool_spec: &PoolSpec = &sumpool_node.pool_spec;

            // only support pytorch type formatting for now
            if pool_spec.data_format != DataFormat::NCHW {
                return Err(Box::new(GraphError::MissingParams(
                    "data in wrong format".to_string(),
                )));
            }

            let stride = pool_spec.strides.clone().unwrap();
            let padding = match &pool_spec.padding {
                PaddingSpec::Explicit(p, _, _) => p,
                _ => {
                    return Err(Box::new(GraphError::MissingParams("padding".to_string())));
                }
            };
            let kernel_shape = &pool_spec.kernel_shape;

            let (padding_h, padding_w, stride_h, stride_w) =
                (padding[0], padding[1], stride[0], stride[1]);
            let (kernel_height, kernel_width) = (kernel_shape[0], kernel_shape[1]);

            Box::new(HybridOp::MaxPool2d {
                padding: (padding_h, padding_w),
                stride: (stride_h, stride_w),
                pool_dims: (kernel_height, kernel_width),
            })
        }
        "Square" => Box::new(PolyOp::Pow(2)),
        "ConvUnary" => {
            let conv_node: &ConvUnary = match node.op().downcast_ref::<ConvUnary>() {
                Some(b) => b,
                None => {
                    return Err(Box::new(GraphError::OpMismatch(idx, "conv".to_string())));
                }
            };

            if let Some(dilations) = &conv_node.pool_spec.dilations {
                if dilations.iter().any(|x| *x != 1) {
                    return Err(Box::new(GraphError::MisformedParams(
                        "non unit dilations not supported".to_string(),
                    )));
                }
            }

            if (conv_node.pool_spec.data_format != DataFormat::NCHW)
                || (conv_node.kernel_fmt != KernelFormat::OIHW)
            {
                return Err(Box::new(GraphError::MisformedParams(
                    "data or kernel in wrong format".to_string(),
                )));
            }

            let stride = match conv_node.pool_spec.strides.clone() {
                Some(s) => s,
                None => {
                    return Err(Box::new(GraphError::MissingParams("strides".to_string())));
                }
            };
            let padding = match &conv_node.pool_spec.padding {
                PaddingSpec::Explicit(p, _, _) => p,
                _ => {
                    return Err(Box::new(GraphError::MissingParams("padding".to_string())));
                }
            };

            let (padding_h, padding_w, stride_h, stride_w) =
                (padding[0], padding[1], stride[0], stride[1]);

            let kernel = extract_tensor_value(conv_node.kernel.clone())?;
            let kernel = tensor_to_valtensor(kernel, scale, param_visibility)?;

            let bias = match conv_node.bias.clone() {
                Some(b) => {
                    let const_value = extract_tensor_value(b)?;

                    let val = tensor_to_valtensor(
                        const_value,
                        scale + inputs[0].out_scales()[0],
                        param_visibility,
                    )?;
                    Some(val)
                }
                None => None,
            };

            Box::new(PolyOp::Conv {
                kernel,
                bias,
                padding: (padding_h, padding_w),
                stride: (stride_h, stride_w),
            })
        }
        "DeconvUnary" => {
            let deconv_node: &DeconvUnary = match node.op().downcast_ref::<DeconvUnary>() {
                Some(b) => b,
                None => {
                    return Err(Box::new(GraphError::OpMismatch(idx, "deconv".to_string())));
                }
            };

            if let Some(dilations) = &deconv_node.pool_spec.dilations {
                if dilations.iter().any(|x| *x != 1) {
                    return Err(Box::new(GraphError::MisformedParams(
                        "non unit dilations not supported".to_string(),
                    )));
                }
            }

            if (deconv_node.pool_spec.data_format != DataFormat::NCHW)
                || (deconv_node.kernel_format != KernelFormat::OIHW)
            {
                return Err(Box::new(GraphError::MisformedParams(
                    "data or kernel in wrong format".to_string(),
                )));
            }

            let stride = match deconv_node.pool_spec.strides.clone() {
                Some(s) => s,
                None => {
                    return Err(Box::new(GraphError::MissingParams("strides".to_string())));
                }
            };
            let padding = match &deconv_node.pool_spec.padding {
                PaddingSpec::Explicit(p, _, _) => p,
                _ => {
                    return Err(Box::new(GraphError::MissingParams("padding".to_string())));
                }
            };

            let (padding_h, padding_w, stride_h, stride_w) =
                (padding[0], padding[1], stride[0], stride[1]);

            let kernel = extract_tensor_value(deconv_node.kernel.clone())?;
            let kernel = tensor_to_valtensor(kernel, scale, param_visibility)?;

            let bias = match deconv_node.bias.clone() {
                Some(b) => {
                    let const_value = extract_tensor_value(b)?;

                    let val = tensor_to_valtensor(
                        const_value,
                        scale + inputs[0].out_scales()[0],
                        param_visibility,
                    )?;
                    Some(val)
                }
                None => None,
            };

            let output_padding = (deconv_node.adjustments[0], deconv_node.adjustments[1]);

            Box::new(PolyOp::DeConv {
                kernel,
                bias,
                padding: (padding_h, padding_w),
                output_padding,
                stride: (stride_h, stride_w),
            })
        }

        "Resize" => {
            // this is a bit hacky, but we need to extract the resize node somehow
            // and this is the only way I can think of
            // see https://github.com/sonos/tract/issues/324

            let resize_node = format!("{:?}", node);

            if !resize_node.contains("interpolator: Nearest")
                && !resize_node.contains("nearest: Floor")
            {
                unimplemented!("Only nearest neighbor interpolation is supported")
            }
            let boxed_op = inputs[2].clone().opkind();
            let scale_factor = match boxed_op
                .as_any()
                .downcast_ref::<crate::circuit::ops::Constant<Fp>>()
            {
                Some(c) => c
                    .values
                    .map(|x| x as usize)
                    .into_iter()
                    .collect::<Vec<usize>>(),
                None => {
                    return Err(Box::new(GraphError::OpMismatch(idx, "Resize".to_string())));
                }
            };

            // remove the resize node from the inputs
            inputs.pop();
            // remove the scale factor node from the inputs
            inputs.pop();

            Box::new(PolyOp::Resize { scale_factor })
        }

        "SumPool" => {
            // Extract the padding and stride layer hyperparams
            let op = Box::new(node.op());
            let sumpool_node: &SumPool = match op.downcast_ref() {
                Some(b) => b,
                None => {
                    return Err(Box::new(GraphError::OpMismatch(idx, "sumpool".to_string())));
                }
            };

            let pool_spec: &PoolSpec = &sumpool_node.pool_spec;

            // only support pytorch type formatting for now
            if pool_spec.data_format != DataFormat::NCHW {
                return Err(Box::new(GraphError::MissingParams(
                    "data in wrong format".to_string(),
                )));
            }

            let stride = pool_spec.strides.clone().unwrap();
            let padding = match &pool_spec.padding {
                PaddingSpec::Explicit(p, _, _) => p,
                _ => {
                    return Err(Box::new(GraphError::MissingParams("padding".to_string())));
                }
            };
            let kernel_shape = &pool_spec.kernel_shape;

            let (padding_h, padding_w, stride_h, stride_w) =
                (padding[0], padding[1], stride[0], stride[1]);
            let (kernel_height, kernel_width) = (kernel_shape[0], kernel_shape[1]);

            Box::new(PolyOp::SumPool {
                padding: (padding_h, padding_w),
                stride: (stride_h, stride_w),
                kernel_shape: (kernel_height, kernel_width),
            })
        }
        "GlobalAvgPool" => Box::new(PolyOp::SumPool {
            padding: (0, 0),
            stride: (1, 1),
            kernel_shape: (inputs[0].out_dims()[0][1], inputs[0].out_dims()[0][2]),
        }),
        "Pad" => {
            let pad_node: &Pad = match node.op().downcast_ref::<Pad>() {
                Some(b) => b,
                None => {
                    return Err(Box::new(GraphError::OpMismatch(idx, "pad".to_string())));
                }
            };
            // we only support constant 0 padding
            if pad_node.mode
                != PadMode::Constant(tract_onnx::prelude::Arc::new(
                    tract_onnx::prelude::Tensor::zero::<f32>(&[])?,
                ))
            {
                return Err(Box::new(GraphError::MisformedParams(
                    "pad mode or pad type".to_string(),
                )));
            }

            let padding_len = pad_node.pads.len();

            // we only support symmetrical padding that affects the last 2 dims (height and width params)
            for (i, pad_params) in pad_node.pads.iter().enumerate() {
                if (i < padding_len - 2) && ((pad_params.0 != 0) || (pad_params.1 != 0)) {
                    return Err(Box::new(GraphError::MisformedParams(
                        "ezkl currently only supports padding height and width dimensions"
                            .to_string(),
                    )));
                }
                if pad_params.0 != pad_params.1 {
                    return Err(Box::new(GraphError::MisformedParams(
                        "ezkl currently only supports symmetric padding".to_string(),
                    )));
                }
            }

            let (padding_h, padding_w) = (
                pad_node.pads[padding_len - 2].0,
                pad_node.pads[padding_len - 1].0,
            );
            Box::new(PolyOp::Pad(padding_h, padding_w))
        }
        "RmAxis" | "Reshape" => {
            // Extract the slope layer hyperparams
            let shapes = node_output_shapes(&node)?;
            let output_shape = shapes[0].as_ref().unwrap().clone();

            Box::new(PolyOp::Reshape(output_shape))
        }
        "Flatten" => {
            let new_dims: Vec<usize> = vec![inputs[0].out_dims()[0].iter().product::<usize>()];
            Box::new(PolyOp::Flatten(new_dims))
        }
        c => {
            warn!("Unknown op: {}", c);
            Box::new(crate::circuit::ops::Unknown)
        }
    })
<<<<<<< HEAD
=======
}

/// Extracts the raw values from a [Constant] op.
pub fn extract_const_raw_values(boxed_op: &Box<dyn crate::circuit::Op<Fp>>) -> Option<Tensor<f32>> {
    boxed_op
        .as_any()
        .downcast_ref::<crate::circuit::ops::Constant<Fp>>().map(|c| c.raw_values.clone())
}

/// Extracts the quantized values from a [Constant] op.
pub fn extract_const_quantized_values(
    boxed_op: &Box<dyn crate::circuit::Op<Fp>>,
) -> Option<ValTensor<Fp>> {
    boxed_op
        .as_any()
        .downcast_ref::<crate::circuit::ops::Constant<Fp>>().map(|c| c.quantized_values.clone())
}

/// Converts a tensor to a [ValTensor] with a given scale.
pub fn tensor_to_valtensor<F: PrimeField + TensorType + PartialOrd>(
    const_value: Tensor<f32>,
    scale: u32,
    visibility: Visibility,
) -> Result<ValTensor<F>, Box<dyn std::error::Error>> {
    let mut value: ValTensor<F> = match visibility {
        Visibility::Public => const_value
            .map(|x| {
                crate::tensor::ValType::Constant(crate::fieldutils::i128_to_felt::<F>(
                    quantize_float(&x, 0.0, scale).unwrap(),
                ))
            })
            .into(),
        Visibility::Private | Visibility::Hashed | Visibility::Encrypted => const_value
            .map(|x| {
                crate::tensor::ValType::Value(halo2_proofs::circuit::Value::known(
                    crate::fieldutils::i128_to_felt::<F>(quantize_float(&x, 0.0, scale).unwrap()),
                ))
            })
            .into(),
    };
    value.set_scale(scale);
    Ok(value)
}

/// Flatten a vector of [ValTensor]s into a single [ValTensor].
pub(crate) fn flatten_valtensors(
    tensors: Vec<ValTensor<Fp>>,
) -> Result<ValTensor<Fp>, Box<dyn std::error::Error>> {
    if tensors.is_empty() {
        return Ok(Tensor::<Fp>::new(None, &[0])?.into());
    }

    let mut merged: Vec<ValType<Fp>> = tensors[0]
        .get_inner_tensor()?
        .into_iter()
        .collect::<Vec<_>>();

    for tensor in tensors.iter().skip(1) {
        let vals = tensor.get_inner_tensor()?.into_iter();
        merged.extend(vals);
    }

    let tensor = Tensor::new(Some(&merged), &[merged.len()])?;
    Ok(tensor.into())
}

/// Split a [ValTensor] into a vector of [ValTensor]s.
pub(crate) fn split_valtensor(
    values: ValTensor<Fp>,
    shapes: Vec<Vec<usize>>,
) -> Result<Vec<ValTensor<Fp>>, Box<dyn std::error::Error>> {
    let mut tensors: Vec<ValTensor<Fp>> = Vec::new();
    let mut start = 0;
    for shape in shapes {
        let end = start + shape.iter().product::<usize>();
        let mut tensor = values.get_slice(&[start..end])?;
        tensor.reshape(&shape)?;
        tensors.push(tensor);
        start = end;
    }
    Ok(tensors)
}

#[cfg(test)]
pub mod tests {

    use super::*;

    #[test]
    fn test_flatten_valtensors() {
        let tensor1: Tensor<Fp> = (0..10).into_iter().map(|x| x.into()).into();
        let tensor2: Tensor<Fp> = (10..20).into_iter().map(|x| x.into()).into();
        let tensor3: Tensor<Fp> = (20..30).into_iter().map(|x| x.into()).into();

        let flattened =
            flatten_valtensors(vec![tensor1.into(), tensor2.into(), tensor3.into()]).unwrap();

        assert_eq!(flattened.len(), 30);

        let split = split_valtensor(flattened, vec![vec![2, 5], vec![10], vec![5, 2]]).unwrap();

        assert_eq!(split.len(), 3);
        assert_eq!(split[0].len(), 10);
        assert_eq!(split[0].dims(), vec![2, 5]);
        assert_eq!(split[1].len(), 10);
        assert_eq!(split[1].dims(), vec![10]);
        assert_eq!(split[2].dims(), vec![5, 2]);
        assert_eq!(split[2].len(), 10);
    }
>>>>>>> 9edd47bb
}<|MERGE_RESOLUTION|>--- conflicted
+++ resolved
@@ -4,9 +4,9 @@
 use crate::circuit::hybrid::HybridOp;
 use crate::circuit::lookup::LookupOp;
 use crate::circuit::poly::PolyOp;
-use crate::circuit::tensor_to_valtensor;
-use crate::tensor::{Tensor, TensorError};
+use crate::tensor::{Tensor, TensorError, TensorType, ValTensor, ValType};
 use halo2curves::bn256::Fr as Fp;
+use halo2curves::ff::PrimeField;
 use log::{debug, warn};
 use tract_onnx::prelude::{DatumType, Node as OnnxNode, TypedFact, TypedOp};
 use tract_onnx::tract_core::ops::array::Gather;
@@ -238,11 +238,9 @@
             let axis = op.axis;
 
             let boxed_op = inputs[1].clone().opkind();
-            let index: Tensor<usize> = match boxed_op
-                .as_any()
-                .downcast_ref::<crate::circuit::ops::Constant<Fp>>()
-            {
-                Some(c) => c.values.map(|e| e as usize),
+
+            let index: Tensor<usize> = match extract_const_raw_values(&boxed_op) {
+                Some(c) => c.map(|e| e as usize),
                 None => {
                     warn!("assuming the gather window is over a context variable");
                     // offset by 1
@@ -274,12 +272,17 @@
         "Const" => {
             let op: Const = load_const(node.op(), idx, node.op().name().to_string())?;
             let dt = op.0.datum_type();
-            let value = extract_tensor_value(op.0)?;
+            // Raw values are always f32
+            let raw_value = extract_tensor_value(op.0)?;
+            // If bool then don't scale
             let constant_scale = if dt == DatumType::Bool { 0 } else { scale };
+            // Quantize the raw value
+            let quantized_value =
+                tensor_to_valtensor(raw_value.clone(), constant_scale, param_visibility)?;
+            // Create a constant op
             Box::new(crate::circuit::ops::Constant::new(
-                value,
-                constant_scale,
-                param_visibility,
+                quantized_value,
+                raw_value,
             ))
         }
         "Reduce<Min>" => {
@@ -309,19 +312,18 @@
 
             Box::new(PolyOp::Sum { axes })
         }
-        // TODO: this is a hack to get around the fact that onnx replace ReLU with Max(0, x) -- we should probably implement
         "Max" => {
             // Extract the slope layer hyperparams
 
             let boxed_op = inputs[1].clone().opkind();
-            let unit = match boxed_op
-                .as_any()
-                .downcast_ref::<crate::circuit::ops::Constant<Fp>>()
-            {
-                Some(c) => c.values[0],
-                None => {
-                    return Err(Box::new(GraphError::OpMismatch(idx, "Max".to_string())));
-                }
+            let unit = if let Some(c) = extract_const_raw_values(&boxed_op) {
+                if c.len() == 1 {
+                    c[0]
+                } else {
+                    todo!()
+                }
+            } else {
+                return Err(Box::new(GraphError::OpMismatch(idx, "Max".to_string())));
             };
 
             if inputs.len() == 2 && unit == 0. {
@@ -377,60 +379,28 @@
 
             for (idx, inp) in inputs.clone().iter().enumerate() {
                 let boxed_op = &inp.opkind();
-                if let Some(c) = boxed_op
-                    .as_any()
-                    .downcast_ref::<crate::circuit::ops::Constant<Fp>>()
-                {
+                if let Some(c) = extract_const_raw_values(boxed_op) {
                     inputs.remove(idx);
-                    params = Some(tensor_to_valtensor(
-                        c.values.clone(),
-                        max_scale,
-                        param_visibility,
-                    )?);
+                    params = Some(tensor_to_valtensor(c, max_scale, param_visibility)?);
                 }
             }
 
             Box::new(PolyOp::Add { a: params })
         }
         "Sub" => Box::new(PolyOp::Sub),
-        "Mul" => {
-            let mut params = None;
-
-            for (idx, inp) in inputs.clone().iter().enumerate() {
-                let boxed_op = &inp.opkind();
-                if let Some(c) = boxed_op
-                    .as_any()
-                    .downcast_ref::<crate::circuit::ops::Constant<Fp>>()
-                {
-                    inputs.remove(idx);
-                    params = Some(tensor_to_valtensor(
-                        c.values.clone(),
-                        scale,
-                        param_visibility,
-                    )?);
-                }
-            }
-
-            Box::new(PolyOp::Mult { a: params })
-        }
+        "Mul" => Box::new(PolyOp::Mult { a: None }),
         "Iff" => Box::new(PolyOp::Iff),
         "Greater" => {
             // Extract the slope layer hyperparams
             let boxed_op = inputs[0].clone().opkind();
-            let unit = match boxed_op
-                .as_any()
-                .downcast_ref::<crate::circuit::ops::Constant<Fp>>()
-            {
-                Some(c) => {
-                    if c.values.len() == 1 {
-                        c.values[0]
-                    } else {
-                        todo!()
-                    }
-                }
-                None => {
-                    return Err(Box::new(GraphError::OpMismatch(idx, "greater".to_string())));
-                }
+            let unit = if let Some(c) = extract_const_raw_values(&boxed_op) {
+                if c.len() == 1 {
+                    c[0]
+                } else {
+                    todo!()
+                }
+            } else {
+                return Err(Box::new(GraphError::OpMismatch(idx, "greater".to_string())));
             };
 
             if inputs.len() == 2 {
@@ -659,18 +629,10 @@
                 unimplemented!("Only nearest neighbor interpolation is supported")
             }
             let boxed_op = inputs[2].clone().opkind();
-            let scale_factor = match boxed_op
-                .as_any()
-                .downcast_ref::<crate::circuit::ops::Constant<Fp>>()
-            {
-                Some(c) => c
-                    .values
-                    .map(|x| x as usize)
-                    .into_iter()
-                    .collect::<Vec<usize>>(),
-                None => {
-                    return Err(Box::new(GraphError::OpMismatch(idx, "Resize".to_string())));
-                }
+            let scale_factor = if let Some(c) = extract_const_raw_values(&boxed_op) {
+                c.map(|x| x as usize).into_iter().collect::<Vec<usize>>()
+            } else {
+                return Err(Box::new(GraphError::OpMismatch(idx, "Resize".to_string())));
             };
 
             // remove the resize node from the inputs
@@ -781,8 +743,6 @@
             Box::new(crate::circuit::ops::Unknown)
         }
     })
-<<<<<<< HEAD
-=======
 }
 
 /// Extracts the raw values from a [Constant] op.
@@ -892,5 +852,4 @@
         assert_eq!(split[2].dims(), vec![5, 2]);
         assert_eq!(split[2].len(), 10);
     }
->>>>>>> 9edd47bb
 }