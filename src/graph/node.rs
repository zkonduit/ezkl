use super::utilities::{node_output_shapes, scale_to_multiplier, vector_to_quantized};
use crate::circuit::BaseConfig;
use crate::circuit::LookupOp;
use crate::circuit::Op as PolyOp;
use crate::circuit::OpKind;
use crate::graph::GraphError;
use crate::tensor::Tensor;
use crate::tensor::TensorType;
use anyhow::Result;
use halo2_proofs::arithmetic::FieldExt;
use itertools::Itertools;
use log::{info, trace, warn};
use serde::{Deserialize, Serialize};
use std::cell::RefCell;
use std::collections::BTreeMap;
use std::error::Error;
use std::fmt;
use std::ops::Deref;
use std::rc::Rc;
use tabled::Tabled;
use tract_onnx;
use tract_onnx::prelude::{DatumType, InferenceFact, Node as OnnxNode};
use tract_onnx::tract_hir::{
    infer::Factoid,
    internal::InferenceOp,
    ops::activations::LeakyRelu,
    ops::array::{Pad, PadMode},
    ops::cnn::{Conv, PoolSpec, SumPool},
    ops::expandable::Expansion,
    ops::nn::DataFormat,
    tract_core::ops::{
        cnn::{conv::KernelFormat, PaddingSpec},
        konst::Const,
    },
};

/// Enum of the different kinds of node configurations `ezkl` can support.
#[allow(missing_docs)]
#[derive(Clone, Default, Debug)]
pub enum NodeConfig<F: FieldExt + TensorType> {
    Op {
        config: Rc<RefCell<BaseConfig<F>>>,
        inputs: Vec<usize>,
        op: OpKind,
    },
    Const,
    Input,
    #[default]
    NotConfigured,
}

/// Representation of an execution graph divided into execution 'buckets'.
pub type NodeGraph = BTreeMap<usize, Node>;

fn display_vector<T: fmt::Debug>(v: &Vec<T>) -> String {
    if v.len() > 0 {
        format!("{:?}", v)
    } else {
        format!("")
    }
}

fn display_tensor(o: &Option<Tensor<i128>>) -> String {
    match o {
        Some(s) => format!("[{:#?}...]", s[0]),
        None => String::new(),
    }
}

fn display_tensorf32(o: &Option<Tensor<f32>>) -> String {
    match o {
        Some(s) => format!("[{:#?}...]", s[0]),
        None => String::new(),
    }
}

/// A single operation in a Model.
/// # Arguments:
/// * `opkind` - [OpKind] enum, i.e what operation this node represents.
/// * `output_max` - The inferred maximum value that can appear in the output tensor given previous quantization choices.
/// * `in_scale, out_scale` - The denominator in the fixed point representation. Tensors of differing scales should not be combined.
/// * `in_dims, out_dims` - The shape of the activations which enter and leave the self.
/// * `inputs` - The indices of other nodes that feed into this self.
/// * `const_value` - The constants potentially associated with this self.
/// * `idx` - The node's unique identifier.
/// * `bucket` - The execution bucket this node has been assigned to.
#[derive(Clone, Debug, Default, Tabled, Serialize, Deserialize)]
pub struct Node {
    /// [OpKind] enum, i.e what operation this node represents.
    pub opkind: OpKind,
    /// The denominator in the fixed point representation for the node's input. Tensors of differing scales should not be combined.
    pub in_scale: u32,
    /// The denominator in the fixed point representation for the node's output. Tensors of differing scales should not be combined.
    pub out_scale: u32,
    #[tabled(display_with = "display_tensor")]
    /// The quantized constants potentially associated with this self.
    pub const_value: Option<Tensor<i128>>,
    #[tabled(display_with = "display_tensorf32")]
    /// The un-quantized constants potentially associated with this self.
    pub raw_const_value: Option<Tensor<f32>>,
    // Usually there is a simple in and out shape of the node as an operator.  For example, an Affine node has three input_shapes (one for the input, weight, and bias),
    // but in_dim is [in], out_dim is [out]
    #[tabled(display_with = "display_vector")]
    /// The indices of the node's inputs.
    pub inputs: Vec<usize>,
    #[tabled(display_with = "display_vector")]
    /// Dimensions of input.
    pub in_dims: Vec<Vec<usize>>,
    #[tabled(display_with = "display_vector")]
    /// Dimensions of output.
    pub out_dims: Vec<usize>,
    /// The node's unique identifier.
    pub idx: usize,
}

impl Node {
    /// Converts a tract [OnnxNode] into an ezkl [Node].
    /// # Arguments:
    /// * `node` - [OnnxNode]
    /// * `other_nodes` - [BTreeMap] of other previously initialized [Node]s in the computational graph.
    /// * `scale` - The denominator in the fixed point representation. Tensors of differing scales should not be combined.
    /// * `idx` - The node's unique identifier.
    pub fn new(
        mut node: OnnxNode<InferenceFact, Box<dyn InferenceOp>>,
        other_nodes: &mut BTreeMap<usize, Node>,
        scale: u32,
        idx: usize,
    ) -> Result<Self, Box<dyn Error>> {
        trace!("Create {:?}", node);
        trace!("Create op {:?}", node.op);
        let output_shapes = match node_output_shapes(&node) {
            Ok(s) => Some(s),
            _ => None,
        };

        let mut inputs = vec![];
        for i in node.inputs.iter_mut() {
            match other_nodes.get(&i.node) {
                Some(n) => inputs.push(n.clone()),
                None => return Err(Box::new(GraphError::MissingNode(i.node))),
            }
        }

        let mut opkind = OpKind::new(node.op().name().as_ref()); // parses the op name

        let mn = match opkind {
            OpKind::Lookup(ref s) => {
                match s {
                    LookupOp::Sigmoid { .. } => {
                        let input_node = &inputs[0];
                        let scale_diff = input_node.out_scale;
                        if scale_diff > 0 {
                            let mult = scale_to_multiplier(scale_diff);
                            opkind = OpKind::Lookup(LookupOp::Sigmoid {
                                scales: (mult as usize, scale_to_multiplier(scale) as usize),
                            });
                        } else {
                            opkind = OpKind::Lookup(LookupOp::Sigmoid {
                                scales: (1, scale_to_multiplier(scale) as usize),
                            });
                        }

                        Node {
                            idx,
                            opkind,
                            inputs: node.inputs.iter().map(|i| i.node).collect(),
                            in_dims: vec![input_node.out_dims.clone()],
                            out_dims: input_node.out_dims.clone(),
                            in_scale: input_node.out_scale,
                            out_scale: scale,
                            ..Default::default()
                        }
                    }

                    LookupOp::Sqrt { .. } => {
                        let input_node = &inputs[0];
                        let scale_diff = input_node.out_scale;
                        if scale_diff > 0 {
                            let mult = scale_to_multiplier(scale_diff);
                            opkind = OpKind::Lookup(LookupOp::Sqrt {
                                scales: (mult as usize, scale_to_multiplier(scale) as usize),
                            });
                        } else {
                            opkind = OpKind::Lookup(LookupOp::Sqrt {
                                scales: (1, scale_to_multiplier(scale) as usize),
                            });
                        }

                        Node {
                            idx,
                            opkind,
                            inputs: node.inputs.iter().map(|i| i.node).collect(),
                            in_dims: vec![input_node.out_dims.clone()],
                            out_dims: input_node.out_dims.clone(),
                            in_scale: input_node.out_scale,
                            out_scale: scale,
                            ..Default::default()
                        }
                    }

                    LookupOp::Tanh { .. } => {
                        let input_node = &inputs[0];
                        let scale_diff = input_node.out_scale;
                        if scale_diff > 0 {
                            let mult = scale_to_multiplier(scale_diff);
                            opkind = OpKind::Lookup(LookupOp::Tanh {
                                scales: (mult as usize, scale_to_multiplier(scale) as usize),
                            });
                        } else {
                            opkind = OpKind::Lookup(LookupOp::Tanh {
                                scales: (1, scale_to_multiplier(scale) as usize),
                            });
                        }

                        Node {
                            idx,
                            opkind,
                            inputs: node.inputs.iter().map(|i| i.node).collect(),
                            in_dims: vec![input_node.out_dims.clone()],
                            out_dims: input_node.out_dims.clone(),
                            in_scale: input_node.out_scale,
                            out_scale: scale,
                            ..Default::default()
                        }
                    }

                    LookupOp::Erf { .. } => {
                        let input_node = &inputs[0];
                        let scale_diff = input_node.out_scale;
                        if scale_diff > 0 {
                            let mult = scale_to_multiplier(scale_diff);
                            opkind = OpKind::Lookup(LookupOp::Erf {
                                scales: (mult as usize, scale_to_multiplier(scale) as usize),
                            });
                        } else {
                            opkind = OpKind::Lookup(LookupOp::Erf {
                                scales: (1, scale_to_multiplier(scale) as usize),
                            });
                        }

                        Node {
                            idx,
                            opkind,
                            inputs: node.inputs.clone(),
                            in_dims: vec![input_node.out_dims.clone()],
                            out_dims: input_node.out_dims.clone(),
                            in_scale: input_node.out_scale,
                            out_scale: scale,
                            ..Default::default()
                        }
                    }

                    LookupOp::ReLU { .. } => {
                        let input_node = &inputs[0];
                        let scale_diff = input_node.out_scale - scale;
                        // We can also consider adjusting the scale of all inputs and the output in a more custom way.
                        if scale_diff > 0 {
                            let mult = scale_to_multiplier(scale_diff);
                            opkind = OpKind::Lookup(LookupOp::ReLU {
                                scale: mult as usize,
                            }); // now the input will be scaled down to match
                        }
                        Node {
                            idx,
                            opkind,
                            inputs: node.inputs.iter().map(|i| i.node).collect(),
                            in_dims: vec![input_node.out_dims.clone()],
                            out_dims: input_node.out_dims.clone(),
                            in_scale: input_node.out_scale,
                            out_scale: scale,
                            ..Default::default()
                        }
                    }
                    LookupOp::LeakyReLU {
                        scale: mut layer_scale,
                        ..
                    } => {
                        let input_node = &inputs[0];

                        // Extract the slope layer hyperparams
                        let op = Box::new(node.op());

                        let leaky_op: &LeakyRelu = match op.downcast_ref::<Box<dyn Expansion>>() {
                            Some(b) => match (*b).as_any().downcast_ref() {
                                Some(b) => b,
                                None => {
                                    return Err(Box::new(GraphError::OpMismatch(idx, opkind)));
                                }
                            },
                            None => {
                                return Err(Box::new(GraphError::OpMismatch(idx, opkind)));
                            }
                        };

                        let scale_diff = input_node.out_scale - scale;
                        // We can also consider adjusting the scale of all inputs and the output in a more custom way.
                        if scale_diff > 0 {
                            layer_scale = scale_to_multiplier(scale_diff) as usize;
                        }

                        opkind = OpKind::Lookup(LookupOp::LeakyReLU {
                            scale: layer_scale,
                            slope: crate::circuit::utils::F32(leaky_op.0),
                        }); // now the input will be scaled down to match

                        Node {
                            idx,
                            opkind,
                            inputs: node.inputs.iter().map(|i| i.node).collect(),
                            in_dims: vec![input_node.out_dims.clone()],
                            out_dims: input_node.out_dims.clone(),
                            in_scale: input_node.out_scale,
                            out_scale: scale,
                            ..Default::default()
                        }
                    }
                    LookupOp::PReLU {
                        scale: mut layer_scale,
                        ..
                    } => {
                        let input_node = &inputs[0];
                        // Extract the slope layer hyperparams
                        let slopes = inputs[1]
                            .clone()
                            .raw_const_value
                            .unwrap()
                            .deref()
                            .iter()
                            .map(|value| crate::circuit::utils::F32(*value))
                            .collect_vec();
                        // node.inputs.pop();

                        let scale_diff = input_node.out_scale - scale;
                        // We can also consider adjusting the scale of all inputs and the output in a more custom way.
                        if scale_diff > 0 {
                            layer_scale = scale_to_multiplier(scale_diff) as usize;
                        }

                        opkind = OpKind::Lookup(LookupOp::PReLU {
                            scale: layer_scale,
                            slopes,
                        }); // now the input will be scaled down to match

                        Node {
                            idx,
                            opkind,
                            inputs: node.inputs.iter().map(|i| i.node).collect(),
                            in_dims: vec![input_node.out_dims.clone()],
                            out_dims: input_node.out_dims.clone(),
                            in_scale: input_node.out_scale,
                            out_scale: scale,
                            ..Default::default()
                        }
                    }
                    LookupOp::Div { .. } => {
                        if (inputs[1].out_dims.clone() != [1])
                            || !matches!(inputs[1].opkind, OpKind::Const)
                        {
                            return Err(Box::new(GraphError::NonConstantDiv));
                        }

                        let input_node = &inputs[0];
                        let mut input_outlets = node.inputs.clone();
                        input_outlets.pop();

                        let denom = inputs[1].raw_const_value.as_ref().unwrap()[0];

                        let scale_diff = input_node.out_scale - scale;
                        // We can also consider adjusting the scale of all inputs and the output in a more custom way.
                        if scale_diff > 0 {
                            let mult = scale_to_multiplier(scale_diff);
                            opkind = OpKind::Lookup(LookupOp::Div {
                                denom: crate::circuit::utils::F32(denom * mult),
                            }); // now the input will be scaled down to match
                        } else {
<<<<<<< HEAD
                            opkind = OpKind::Lookup(LookupOp::Div { denom: F32(denom) });
                            // now the input will be scaled down to match
=======
                            opkind = OpKind::Lookup(LookupOp::Div {
                                denom: crate::circuit::utils::F32(denom),
                            }); // now the input will be scaled down to match
                            output_max = input_node.output_max / (denom);
>>>>>>> bba10d17
                        }

                        Node {
                            idx,
                            opkind,
                            inputs: input_outlets.iter().map(|i| i.node).collect(),
                            in_dims: vec![input_node.out_dims.clone()],
                            out_dims: input_node.out_dims.clone(),
                            // in scale is the same as the input
                            in_scale: input_node.out_scale,
                            // same for the output scale
                            out_scale: scale,
                            ..Default::default()
                        }
                    }
                }
            }
            OpKind::Poly(ref s) => {
                match s {
                    PolyOp::Pack(_, _) => {
                        return Err(Box::new(GraphError::MisformedParams(
                            "pack op should not be configured here".to_string(),
                        )));
                    }
                    PolyOp::Pad(..) => {
                        let input_node = other_nodes.get_mut(&node.inputs[0].node).unwrap();
                        // we only support padding for 3D images
                        inputs[0] = Self::format_3d_inputs(input_node)?.clone();

                        let pad_node: &Pad = match node.op().downcast_ref::<Pad>() {
                            Some(b) => b,
                            None => {
                                return Err(Box::new(GraphError::OpMismatch(idx, opkind)));
                            }
                        };
                        // we only support constant 0 padding
                        if pad_node.mode
                            != PadMode::Constant(tract_onnx::prelude::Arc::new(
                                tract_onnx::prelude::Tensor::zero::<f32>(&[])?,
                            ))
                        {
                            return Err(Box::new(GraphError::MisformedParams(
                                "pad mode or pad type".to_string(),
                            )));
                        }

                        let padding_len = pad_node.pads.len();

                        // we only support symmetrical padding that affects the last 2 dims (height and width params)
                        for (i, pad_params) in pad_node.pads.iter().enumerate() {
                            if (i < padding_len - 2) && ((pad_params.0 != 0) || (pad_params.1 != 0))
                            {
                                return Err(Box::new(GraphError::MisformedParams(
                                    "ezkl currently only supports padding height and width dimensions".to_string(),
                                )));
                            }
                            if pad_params.0 != pad_params.1 {
                                return Err(Box::new(GraphError::MisformedParams(
                                    "ezkl currently only supports symmetric padding".to_string(),
                                )));
                            }
                        }

                        let (padding_h, padding_w) = (
                            pad_node.pads[padding_len - 2].0,
                            pad_node.pads[padding_len - 1].0,
                        );

                        let input_channels = input_node.out_dims[0];

                        let out_height = input_node.out_dims[1] + 2 * padding_h;
                        let out_width = input_node.out_dims[2] + 2 * padding_w;

                        Node {
                            idx,
                            opkind: OpKind::Poly(PolyOp::Pad(padding_h, padding_w)),
                            inputs: node.inputs.iter().map(|i| i.node).collect(),
                            in_dims: vec![input_node.out_dims.clone()],
                            out_dims: vec![input_channels, out_height, out_width],
                            in_scale: input_node.out_scale,
                            out_scale: input_node.out_scale,
                            ..Default::default()
                        }
                    }
                    PolyOp::Dot => todo!(),
                    PolyOp::Conv { .. } => {
                        let input_node = other_nodes.get_mut(&node.inputs[0].node).unwrap();
                        inputs[0] = Self::format_3d_inputs(input_node)?.clone();

                        let (input_node, weight_node) = (&inputs[0], &inputs[1]);

                        // Extract the padding and stride layer hyperparams
                        let op = Box::new(node.op());

                        let conv_node: &Conv = match op.downcast_ref::<Box<dyn Expansion>>() {
                            Some(b) => match (*b).as_any().downcast_ref() {
                                Some(b) => b,
                                None => {
                                    return Err(Box::new(GraphError::OpMismatch(idx, opkind)));
                                }
                            },
                            None => {
                                return Err(Box::new(GraphError::OpMismatch(idx, opkind)));
                            }
                        };

                        if (conv_node.data_format != DataFormat::NCHW)
                            || (conv_node.kernel_fmt != KernelFormat::OIHW)
                        {
                            return Err(Box::new(GraphError::MisformedParams(
                                "data or kernel in wrong format".to_string(),
                            )));
                        }

                        let stride = match conv_node.strides.clone() {
                            Some(s) => s,
                            None => {
                                return Err(Box::new(GraphError::MissingParams(
                                    "strides".to_string(),
                                )));
                            }
                        };
                        let padding = match &conv_node.padding {
                            PaddingSpec::Explicit(p, _, _) => p,
                            _ => {
                                return Err(Box::new(GraphError::MissingParams(
                                    "padding".to_string(),
                                )));
                            }
                        };

                        if inputs.len() == 3 {
                            let bias_node = &inputs[2];
                            let scale_diff =
                                weight_node.out_scale + input_node.out_scale - bias_node.out_scale;
                            let mut bias_node = other_nodes.get_mut(&node.inputs[2].node).unwrap();
                            bias_node = Self::scale_up_const_node(bias_node, scale + scale_diff)?;
                            if (input_node.out_scale + weight_node.out_scale) != bias_node.out_scale
                            {
                                return Err(Box::new(GraphError::RescalingError(opkind)));
                            }
                        }

                        let oihw = weight_node.out_dims.clone();
                        let (out_channels, _, kernel_height, kernel_width) =
                            (oihw[0], oihw[1], oihw[2], oihw[3]);

                        let (padding_h, padding_w, stride_h, stride_w) =
                            (padding[0], padding[1], stride[0], stride[1]);

                        let input_height = input_node.out_dims[1];
                        let input_width = input_node.out_dims[2];

                        let out_height =
                            (input_height + 2 * padding_h - kernel_height) / stride_h + 1;
                        let out_width = (input_width + 2 * padding_w - kernel_width) / stride_w + 1;

                        Node {
                            idx,
                            opkind: OpKind::Poly(PolyOp::Conv {
                                padding: (padding_h, padding_w),
                                stride: (stride_h, stride_w),
                            }),
                            inputs: node.inputs.iter().map(|i| i.node).collect(),
                            in_dims: vec![input_node.out_dims.clone()],
                            out_dims: vec![out_channels, out_height, out_width],
                            in_scale: input_node.out_scale,
                            out_scale: weight_node.out_scale + input_node.out_scale,
                            ..Default::default()
                        }
                    }

                    PolyOp::SumPool { .. } => {
                        // input_nodes come in all shapes and sizes we gotta homogenize, especially for 2D (single channel images)
                        let input_node = other_nodes.get_mut(&node.inputs[0].node).unwrap();
                        inputs[0] = Self::format_3d_inputs(input_node)?.clone();

                        let input_node = &inputs[0];

                        // Extract the padding and stride layer hyperparams
                        let op = Box::new(node.op());
                        let sumpool_node: &SumPool = match op.downcast_ref() {
                            Some(b) => b,
                            None => {
                                return Err(Box::new(GraphError::OpMismatch(idx, opkind)));
                            }
                        };

                        let pool_spec: &PoolSpec = &sumpool_node.pool_spec;

                        // only support pytorch type formatting for now
                        if pool_spec.data_format != DataFormat::NCHW {
                            return Err(Box::new(GraphError::MissingParams(
                                "data in wrong format".to_string(),
                            )));
                        }

                        let stride = pool_spec.strides.clone().unwrap();
                        let padding = match &pool_spec.padding {
                            PaddingSpec::Explicit(p, _, _) => p,
                            _ => {
                                return Err(Box::new(GraphError::MissingParams(
                                    "padding".to_string(),
                                )));
                            }
                        };
                        let kernel_shape = &pool_spec.kernel_shape;

                        let (padding_h, padding_w, stride_h, stride_w) =
                            (padding[0], padding[1], stride[0], stride[1]);
                        let (kernel_height, kernel_width) = (kernel_shape[0], kernel_shape[1]);

                        let input_channels = input_node.out_dims[0];
                        let input_height = input_node.out_dims[1];
                        let input_width = input_node.out_dims[2];

                        let out_height =
                            (input_height + 2 * padding_h - kernel_height) / stride_h + 1;
                        let out_width = (input_width + 2 * padding_w - kernel_width) / stride_w + 1;

                        Node {
                            idx,
                            opkind: OpKind::Poly(PolyOp::SumPool {
                                padding: (padding_h, padding_w),
                                stride: (stride_h, stride_w),
                                kernel_shape: (kernel_height, kernel_width),
                            }),
                            inputs: node.inputs.iter().map(|i| i.node).collect(),
                            in_dims: vec![input_node.out_dims.clone()],
                            out_dims: vec![input_channels, out_height, out_width],
                            in_scale: input_node.out_scale,
                            out_scale: input_node.out_scale,
                            ..Default::default()
                        }
                    }

                    PolyOp::GlobalSumPool => {
                        // input_nodes come in all shapes and sizes we gotta homogenize, especially for 2D (single channel images)
                        let input_node = other_nodes.get_mut(&node.inputs[0].node).unwrap();
                        inputs[0] = Self::format_3d_inputs(input_node)?.clone();

                        let input_node = &inputs[0];
                        let input_channels = input_node.out_dims[0];
                        let input_height = input_node.out_dims[1];
                        let input_width = input_node.out_dims[2];

                        let (padding_h, padding_w, stride_h, stride_w) = (0, 0, 1, 1);
                        let (kernel_height, kernel_width) = (input_height, input_width);

                        // These are 1 if padding is 0,0 and stride is 1,1
                        let out_height =
                            (input_height + 2 * padding_h - kernel_height) / stride_h + 1;
                        let out_width = (input_width + 2 * padding_w - kernel_width) / stride_w + 1;

                        Node {
                            idx,
                            opkind: OpKind::Poly(PolyOp::SumPool {
                                padding: (padding_h, padding_w),
                                stride: (stride_h, stride_w),
                                kernel_shape: (kernel_height, kernel_width),
                            }),
                            inputs: node.inputs.iter().map(|i| i.node).collect(),
                            in_dims: vec![input_node.out_dims.clone()],
                            out_dims: vec![input_channels, out_height, out_width],
                            in_scale: input_node.out_scale,
                            out_scale: input_node.out_scale,
                            ..Default::default()
                        }
                    }

                    PolyOp::Matmul => {
                        let (a_node, b_node) = (&inputs[0], &inputs[1]);
                        let a_dims = a_node.out_dims.clone();
                        let b_dims = b_node.out_dims.clone();
                        let in_dim = a_dims[1];

                        let mut dims = Vec::from(&a_dims[0..a_dims.len() - 2]);
                        dims.push(a_dims[a_dims.len() - 2]);
                        dims.push(b_dims[a_dims.len() - 1]);

                        Node {
                            idx,
                            opkind,
                            inputs: node.inputs.iter().map(|i| i.node).collect(),
                            in_dims: vec![vec![in_dim]],
                            out_dims: dims.clone(),
                            in_scale: a_node.out_scale,
                            out_scale: a_node.out_scale + b_node.out_scale,
                            ..Default::default()
                        }
                    }
                    PolyOp::Affine | PolyOp::ScaleAndShift => {
                        let (input_node, weight_node, bias_node) =
                            (&inputs[0], &inputs[1], &inputs[2]);

                        let scale_diff =
                            weight_node.out_scale + input_node.out_scale - bias_node.out_scale;
                        let mut bias_node = other_nodes.get_mut(&node.inputs[2].node).unwrap();
                        bias_node = Self::scale_up_const_node(bias_node, scale + scale_diff)?;
                        if (input_node.out_scale + weight_node.out_scale) != bias_node.out_scale {
                            return Err(Box::new(GraphError::RescalingError(opkind)));
                        }

                        let out_dim = weight_node.out_dims.clone()[0];

                        Node {
                            idx,
                            opkind,
                            inputs: node.inputs.iter().map(|i| i.node).collect(),
                            in_dims: inputs.iter().map(|inp| inp.out_dims.clone()).collect(),
                            out_dims: vec![out_dim],
                            in_scale: input_node.out_scale,
                            out_scale: weight_node.out_scale + input_node.out_scale,
                            ..Default::default()
                        }
                    }
                    // BatchNorm take four parameters, does some f32 arithmetic and then quantizes
                    // while ScaleAndShift takes the final two parameters immediately.
                    // We will also reach back and quantize
                    PolyOp::BatchNorm => {
                        //Compute scale and shift from the four inputs,
                        // then replace the first two, and change this node to a ScaleAndShift
                        let gamma = inputs[1].raw_const_value.as_ref().unwrap();
                        let beta = inputs[2].raw_const_value.as_ref().unwrap();
                        let mu = inputs[3].raw_const_value.as_ref().unwrap();
                        let sigma = inputs[4].raw_const_value.as_ref().unwrap();
                        // let num_entries = gamma.len();

                        let a = (gamma.clone() / sigma.clone())?;
                        let amu: Tensor<f32> = (a.clone() * mu.clone())?;
                        let amupb: Tensor<f32> = (amu + beta.clone())?;
                        let b = (amupb * Tensor::new(Some(&[-1f32]), &[1])?)?;

                        let in_scale = inputs[0].out_scale;
                        let out_scale = 2 * inputs[0].out_scale;
                        // gamma node becomes the scale (weigh) in scale and shift
                        inputs[1].raw_const_value = Some(a);
                        inputs[1].quantize_const_to_scale(in_scale)?;

                        // beta node becomes the shift (bias)
                        inputs[2].raw_const_value = Some(b);
                        inputs[2].quantize_const_to_scale(out_scale)?;

                        Node {
                            idx,
                            opkind: OpKind::Poly(PolyOp::ScaleAndShift),
                            inputs: node.inputs.iter().map(|i| i.node).collect(),
                            in_dims: inputs.iter().map(|inp| inp.out_dims.clone()).collect(),
                            out_dims: inputs[0].out_dims.clone(),
                            in_scale,
                            out_scale,
                            ..Default::default()
                        }
                    }

                    PolyOp::Add => {
                        opkind = Self::homogenize_input_scales(opkind, inputs.clone())?;

                        Node {
                            idx,
                            opkind,
                            inputs: node.inputs.iter().map(|i| i.node).collect(),
                            in_dims: inputs.iter().map(|inp| inp.out_dims.clone()).collect(),
                            out_dims: inputs.iter().map(|e| e.out_dims.clone()).max().unwrap(),
                            in_scale: inputs.iter().map(|input| input.out_scale).max().unwrap(),
                            out_scale: inputs.iter().map(|input| input.out_scale).max().unwrap(),
                            ..Default::default()
                        }
                    }
                    PolyOp::Sum => {
                        if inputs.len() != 1 {
                            return Err(Box::new(GraphError::InvalidDims(idx, opkind)));
                        };

                        Node {
                            idx,
                            opkind,
                            inputs: node.inputs.iter().map(|i| i.node).collect(),
                            in_dims: inputs.iter().map(|inp| inp.out_dims.clone()).collect(),
                            out_dims: vec![1],
                            in_scale: inputs.iter().map(|input| input.out_scale).max().unwrap(),
                            out_scale: inputs.iter().map(|input| input.out_scale).max().unwrap(),
                            ..Default::default()
                        }
                    }
                    PolyOp::Sub => {
                        opkind = Self::homogenize_input_scales(opkind, inputs.clone())?;

                        Node {
                            idx,
                            opkind,
                            inputs: node.inputs.iter().map(|i| i.node).collect(),
                            in_dims: inputs.iter().map(|inp| inp.out_dims.clone()).collect(),
                            out_dims: inputs.iter().map(|e| e.out_dims.clone()).max().unwrap(),
                            in_scale: inputs.iter().map(|input| input.out_scale).max().unwrap(),
                            out_scale: inputs.iter().map(|input| input.out_scale).max().unwrap(),
                            ..Default::default()
                        }
                    }
                    PolyOp::Mult => {
                        let input_node = &inputs[0];

                        Node {
                            idx,
                            opkind,
                            inputs: node.inputs.iter().map(|i| i.node).collect(),
                            in_dims: inputs.iter().map(|inp| inp.out_dims.clone()).collect(),
                            out_dims: inputs.iter().map(|e| e.out_dims.clone()).max().unwrap(),
                            in_scale: input_node.out_scale,
                            out_scale: inputs.iter().map(|input| input.out_scale).sum::<u32>(),
                            ..Default::default()
                        }
                    }
                    PolyOp::Pow(_) => {
                        let input_node = &inputs[0];
                        let pow = inputs[1].clone().raw_const_value.unwrap()[0];
                        node.inputs.pop();
                        if inputs[1].out_dims != [1] {
                            {
                                return Err(Box::new(GraphError::NonConstantPower));
                            }
                        }

                        Node {
                            idx,
                            opkind: OpKind::Poly(PolyOp::Pow(pow as u32)),
                            inputs: node.inputs.iter().map(|i| i.node).collect(),
                            in_dims: inputs.iter().map(|inp| inp.out_dims.clone()).collect(),
                            out_dims: inputs.iter().map(|e| e.out_dims.clone()).max().unwrap(),
                            in_scale: input_node.out_scale,
                            out_scale: input_node.out_scale * (pow as u32),
                            ..Default::default()
                        }
                    }
                    PolyOp::Rescaled { .. } => {
                        return Err(Box::new(GraphError::RescalingError(opkind)));
                    }
                    PolyOp::Identity => {
                        let input_node = &inputs[0];
                        Node {
                            idx,
                            opkind,
                            inputs: node.inputs.iter().map(|i| i.node).collect(),
                            in_dims: inputs.iter().map(|inp| inp.out_dims.clone()).collect(),
                            out_dims: input_node.out_dims.clone(),
                            in_scale: input_node.out_scale,
                            out_scale: input_node.out_scale,
                            ..Default::default()
                        }
                    }
                    PolyOp::Flatten(_) => {
                        let input_node = &inputs[0];
                        let new_dims: Vec<usize> =
                            vec![inputs[0].out_dims.iter().product::<usize>()];
                        Node {
                            idx,
                            opkind: OpKind::Poly(PolyOp::Flatten(new_dims.clone())),
                            inputs: node.inputs.iter().map(|i| i.node).collect(),
                            in_dims: inputs.iter().map(|inp| inp.out_dims.clone()).collect(),
                            out_dims: new_dims,
                            in_scale: input_node.out_scale,
                            out_scale: input_node.out_scale,
                            ..Default::default()
                        }
                    }
                    PolyOp::Reshape(_) => {
                        let input_node = &inputs[0];
                        let shape_const_node = &inputs[1];
                        let shape_const = match shape_const_node.const_value.as_ref() {
                            Some(sc) => sc,
                            None => {
                                return Err(Box::new(GraphError::MissingParams(
                                    "shape constant".to_string(),
                                )));
                            }
                        };

                        let mut shapes = &shape_const[0..];

                        // we remove batch dims as we assume single elem batches
                        if shapes[0] == -1 && shapes.len() > 1 {
                            shapes = &shapes[1..];
                        }

                        let new_dims: Result<Vec<usize>, Box<dyn Error>> =
                            if shapes.iter().all(|x| x > &0) {
                                let mut res = vec![];
                                for x in shapes.iter() {
                                    if x <= &0 {
                                        return Err(Box::new(GraphError::InvalidDims(idx, opkind)));
                                    }
                                    res.push(*x as usize);
                                }
                                Ok(res)
                            } else {
                                let num_entries: usize = input_node.out_dims.iter().product();
                                let explicit_prod: i128 =
                                    shapes.iter().filter(|x| *x > &0).product();
                                if explicit_prod <= 0 {
                                    return Err(Box::new(GraphError::InvalidDims(idx, opkind)));
                                }
                                let inferred = num_entries / (explicit_prod as usize);
                                let mut new_dims: Vec<usize> = Vec::new();
                                for i in shapes {
                                    match i {
                                        -1 => new_dims.push(inferred),
                                        0 => continue,
                                        x => new_dims.push(*x as usize),
                                    }
                                }
                                Ok(new_dims)
                            };

                        let new_dims = new_dims?;

                        Node {
                            idx,
                            opkind: OpKind::Poly(PolyOp::Reshape(new_dims.clone())),
                            inputs: node.inputs[0..1].iter().map(|i| i.node).collect(),
                            in_dims: inputs.iter().map(|inp| inp.out_dims.clone()).collect(),
                            out_dims: new_dims,
                            in_scale: input_node.out_scale,
                            out_scale: input_node.out_scale,
                            ..Default::default()
                        }
                    }
                    _ => unreachable!(""),
                }
            }
            OpKind::Const => {
                let op = Box::new(node.op());
                let const_node: &Const = match op.as_any().downcast_ref() {
                    Some(b) => b,
                    None => {
                        return Err(Box::new(GraphError::OpMismatch(idx, opkind)));
                    }
                };
                let dt = const_node.0.datum_type();
                let mut dims = const_node.0.shape().to_vec();
                if dims.is_empty() {
                    dims.push(1)
                }

                match dt {
                    DatumType::F32 => {
                        let vec = const_node.0.as_slice::<f32>().unwrap().to_vec();
                        let raw: Tensor<f32> = Tensor::new(Some(&vec), &dims).unwrap();
                        let t = vector_to_quantized(&vec, &dims, 0f32, scale).unwrap();

                        Node {
                            idx,
                            opkind,
                            inputs: node.inputs.iter().map(|i| i.node).collect(),
                            in_dims: vec![dims.clone()],
                            out_dims: dims,
                            in_scale: scale,
                            out_scale: scale,
                            const_value: Some(t),
                            raw_const_value: Some(raw),
                            ..Default::default()
                        }
                    }

                    DatumType::I64 => {
                        // Generally a shape or hyperparam
                        let vec = const_node.0.as_slice::<i64>().unwrap().to_vec();
                        let cast: Vec<i128> = vec.iter().map(|x| *x as i128).collect();
                        let t = Tensor::<i128>::new(Some(&cast), &dims).unwrap();

                        Node {
                            idx,
                            opkind,
                            inputs: node.inputs.iter().map(|i| i.node).collect(),
                            in_dims: vec![dims.clone()],
                            out_dims: dims,
                            in_scale: scale,
                            out_scale: 0,
                            const_value: Some(t),
                            raw_const_value: None,
                            ..Default::default()
                        }
                    }
                    _ => todo!(),
                }
            }
            OpKind::Input => {
                let dims = if let Some([Some(v)]) = output_shapes.as_deref() {
                    v.to_vec()
                } else {
                    // Turn  `outputs: [?,3,32,32,F32 >3/0]` into `vec![3,32,32]`  in two steps
                    let the_shape: Result<Vec<i64>> = node.outputs[0]
                        .fact
                        .shape
                        .dims()
                        .filter_map(|x| x.concretize())
                        .map(|x| x.to_i64())
                        .collect();

                    the_shape
                        .unwrap()
                        .iter()
                        .map(|x| (*x as i128) as usize)
                        .collect()
                };
                // remove batch dim for now
                let out_dims = if dims[0] == 1 && dims.len() > 1 {
                    dims[1..].to_vec()
                } else {
                    dims
                };

                Node {
                    idx,
                    opkind,
                    inputs: node.inputs.iter().map(|i| i.node).collect(),
                    in_dims: vec![out_dims.clone()],
                    out_dims,
                    in_scale: scale,
                    out_scale: scale,
                    ..Default::default()
                }
            }

            OpKind::Unknown(_) => {
                warn!("{:?} is unknown", opkind);
                Node::default()
            }
            _ => {
                return Err(Box::new(GraphError::UnsupportedOp));
            }
        };
        Ok(mn)
    }

    /// Ensures all inputs to a node have the same fixed point denominator.
    fn homogenize_input_scales(
        opkind: OpKind,
        inputs: Vec<Node>,
    ) -> Result<OpKind, Box<dyn Error>> {
        let mut multipliers = vec![1; inputs.len()];
        let out_scales = inputs.windows(1).map(|w| w[0].out_scale).collect_vec();
        if !out_scales.windows(2).all(|w| w[0] == w[1]) {
            let max_scale = out_scales.iter().max().unwrap();
            let _ = inputs
                .iter()
                .enumerate()
                .map(|(idx, input)| {
                    let scale_diff = max_scale - input.out_scale;
                    if scale_diff > 0 {
                        let mult = scale_to_multiplier(scale_diff);
                        multipliers[idx] = mult as usize;
                        info!(
                            "------ scaled op node input {:?}: {:?} -> {:?}",
                            input.idx,
                            input.out_scale,
                            input.out_scale + scale_diff
                        );
                    }
                })
                .collect_vec();
        }

        if let OpKind::Poly(c) = &opkind {
            // only rescale if need to
            if multipliers.iter().sum::<usize>() > multipliers.len() {
                Ok(OpKind::Poly(PolyOp::Rescaled {
                    inner: Box::new(c.clone()),
                    scale: (0..inputs.len()).zip(multipliers).collect_vec(),
                }))
            } else {
                Ok(opkind)
            }
        } else {
            Err(Box::new(GraphError::RescalingError(opkind)))
        }
    }

    fn quantize_const_to_scale(&mut self, scale: u32) -> Result<(), Box<dyn Error>> {
        if !self.opkind.is_const() {
            return Err(Box::new(GraphError::WrongMethod(
                self.idx,
                self.opkind.clone(),
            )));
        };
        let raw = self.raw_const_value.as_ref().unwrap();
        self.out_scale = scale;
        let t = vector_to_quantized(raw, raw.dims(), 0f32, self.out_scale).unwrap();
        self.const_value = Some(t);
        Ok(())
    }

    /// Re-quantizes a constant value node to a new scale.
    fn scale_up_const_node(node: &mut Node, scale: u32) -> Result<&mut Node, Box<dyn Error>> {
        if !node.opkind.is_const() {
            return Err(Box::new(GraphError::WrongMethod(
                node.idx,
                node.opkind.clone(),
            )));
        };
        if scale > 0 {
            if let Some(val) = &node.raw_const_value {
                let t = vector_to_quantized(val, val.dims(), 0f32, scale)?;
                node.const_value = Some(t);
                info!(
                    "------ scaled const node {:?}: {:?} -> {:?}",
                    node.idx, node.in_scale, scale
                );
                node.out_scale = scale;
            }
        }
        Ok(node)
    }

    /// Formats 3d inputs if they have under or overspecified dims (casting 2D -> 3D and nD -> 3D)
    fn format_3d_inputs(mut node: &mut Node) -> Result<&mut Node, Box<dyn Error>> {
        if node.opkind.is_const() {
            return Err(Box::new(GraphError::WrongMethod(
                node.idx,
                node.opkind.clone(),
            )));
        };
        // input_nodes come in all shapes and sizes we gotta homogenize, especially for 2D (single channel images)
        if node.out_dims.len() == 2 {
            node = Self::pad_channel_input_node(node)?;
        } else if node.out_dims.len() > 3 {
            node = Self::rm_redundant_3d_channels(node)?;
        };

        if node.out_dims.len() != 3 {
            return Err(Box::new(GraphError::InvalidDims(
                node.idx,
                node.clone().opkind,
            )));
        }
        Ok(node)
    }

    /// Adds an extra channel dim to nodes that need it.
    fn pad_channel_input_node(node: &mut Node) -> Result<&mut Node, Box<dyn Error>> {
        if node.opkind.is_const() {
            return Err(Box::new(GraphError::WrongMethod(
                node.idx,
                node.opkind.clone(),
            )));
        };
        let mut dims = vec![1];
        dims.append(&mut node.out_dims);
        node.out_dims = dims;
        Ok(node)
    }

    /// Removes excess channels for an image
    fn rm_redundant_3d_channels(node: &mut Node) -> Result<&mut Node, Box<dyn Error>> {
        if node.opkind.is_const() {
            return Err(Box::new(GraphError::WrongMethod(
                node.idx,
                node.opkind.clone(),
            )));
        };
        let dims = &node.out_dims;
        let last_dims = &dims[dims.len() - 3..];
        let channel_dims = &dims[..dims.len() - 3];
        for dim in channel_dims {
            if *dim != 1 {
                return Err(Box::new(GraphError::InvalidDims(
                    node.idx,
                    node.opkind.clone(),
                )));
            }
        }
        node.out_dims = last_dims.to_vec();
        Ok(node)
    }
}<|MERGE_RESOLUTION|>--- conflicted
+++ resolved
@@ -373,15 +373,9 @@
                                 denom: crate::circuit::utils::F32(denom * mult),
                             }); // now the input will be scaled down to match
                         } else {
-<<<<<<< HEAD
-                            opkind = OpKind::Lookup(LookupOp::Div { denom: F32(denom) });
-                            // now the input will be scaled down to match
-=======
                             opkind = OpKind::Lookup(LookupOp::Div {
                                 denom: crate::circuit::utils::F32(denom),
                             }); // now the input will be scaled down to match
-                            output_max = input_node.output_max / (denom);
->>>>>>> bba10d17
                         }
 
                         Node {
