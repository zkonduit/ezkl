--- conflicted
+++ resolved
@@ -1716,11 +1716,7 @@
     values: &[ValTensor<F>; 2],
     input_scale: usize,
     output_scale: usize,
-<<<<<<< HEAD
-    offset: &mut usize,
-=======
-
->>>>>>> cec86a61
+
     tol: f32,
 ) -> Result<ValTensor<F>, Box<dyn Error>> {
     // Calculate the difference between the expected output and actual output
@@ -1784,16 +1780,12 @@
                 Tensor::new(Some(&values[1].get_int_evals()?), values[1].dims())?,
             ];
             let ref_range_check_percent: Tensor<i128> =
-<<<<<<< HEAD
-                tensor::ops::nonlinearities::range_check_percent(int_evals, input_scale, output_scale, tol);
-=======
                 tensor::ops::nonlinearities::range_check_percent(
                     int_evals,
                     input_scale,
                     output_scale,
                     tol,
                 );
->>>>>>> cec86a61
             let output_int_evals = Tensor::new(Some(&sum.get_int_evals()?), values[0].dims())?;
             assert_eq!(output_int_evals, ref_range_check_percent)
         }
