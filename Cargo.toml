[package]
name = "ezkl"
version = "0.0.0"
edition = "2021"

# See more keys and their definitions at https://doc.rust-lang.org/cargo/reference/manifest.html

[lib]
# Name to be imported within python
# Example: import ezkl
name = "ezkl"
crate-type = ["cdylib", "rlib"]


[dependencies]
halo2_gadgets = { git = "https://github.com/zkonduit/halo2", default_features = false, branch= "ac/update-h2curves" }
halo2_proofs = { git = "https://github.com/zkonduit/halo2", branch= "ac/update-h2curves", default_features = false, features = ["thread-safe-region"]}
halo2curves = { git = "https://github.com/privacy-scaling-explorations/halo2curves", rev = "2f322219b39b67da8979bf2b014b31145e7872b0", package = "halo2curves", features = ["derive_serde"] }
rand = { version = "0.8", default_features = false }
itertools = { version = "0.10.3", default_features = false }
<<<<<<< HEAD
=======
tract-onnx = { git = "https://github.com/sonos/tract/", rev= "8864e56", default_features = false, optional = true }
>>>>>>> e67535a1
clap = { version = "4.3.3", features = ["derive"]}
serde = { version = "1.0.126", features = ["derive"], optional = true }
serde_json = { version = "1.0.97", default_features = false, features = ["float_roundtrip", "raw_value"], optional = true }
log = { version = "0.4.17", default_features = false, optional = true }
thiserror = { version = "1.0.38", default_features = false }
hex = { version = "0.4.3", default_features = false }
halo2_wrong_ecc = { git = "https://github.com/zkonduit/halo2wrong", default_features = false, package = "ecc", branch = "ac/send-sync-region"}
snark-verifier = { git = "https://github.com/zkonduit/snark-verifier", branch = "ac/send-sync-region", features=["derive_serde"]}
<<<<<<< HEAD
=======
tabled = { version = "0.12.0", optional = true}
>>>>>>> e67535a1
rayon = { version = "1.7.0",  default_features = false }
bincode = { version = "1.3.3", default_features = false }
ark-std = { version = "^0.3.0", default-features = false }

# evm related deps
[target.'cfg(not(target_arch = "wasm32"))'.dependencies]
ethers = { version = "2.0.7", default_features = false, features = ["ethers-solc"] }
indicatif = {version = "0.17.5", features = ["rayon"]}
gag =  { version = "1.0.0", default_features = false}
instant = { version = "0.1" }
reqwest = { version = "0.11.14", default-features = false, features = ["default-tls"] }
openssl = { version = "0.10.55", features = ["vendored"] }
postgres = "0.19.5"
pg_bigdecimal = "0.1.5"
lazy_static = "1.4.0"
env_logger = { version = "0.10.0",  default_features = false, optional = true}
colored = { version = "2.0.0",  default_features = false, optional = true}
colored_json =  { version = "3.0.1",  default_features = false, optional = true}
plotters = { version = "0.3.0", default_features = false, optional = true }
regex = { version = "1", default_features = false }
tokio = { version = "1.26.0",  default_features = false, features = ["macros", "rt"] }
pyo3 = { version = "0.18.3", features = ["extension-module", "abi3-py37", "macros"],  default_features = false, optional = true }
pyo3-asyncio = { version = "0.18.0",  features = ["attributes", "tokio-runtime"],  default_features = false, optional = true }
pyo3-log = { version = "0.8.1", default_features = false, optional = true }
<<<<<<< HEAD
tract-onnx = { git = "https://github.com/sonos/tract/", rev= "8864e56", default_features = false, optional = true }
tabled = { version = "0.12.0", optional = true}

=======
>>>>>>> e67535a1


[target.'cfg(target_arch = "wasm32")'.dependencies]
getrandom = { version = "0.2.8", features = ["js"] }
instant = { version = "0.1", features = [ "wasm-bindgen", "inaccurate" ] }

[target.'cfg(all(target_arch = "wasm32", target_os = "unknown"))'.dependencies]
wasm-bindgen-rayon = { version = "1.0", optional=true }
wasm-bindgen-test = "0.3.34"
serde-wasm-bindgen = "0.4"
wasm-bindgen = { version = "0.2.81", features = ["serde-serialize"]}
console_error_panic_hook = "0.1.7"


[dev-dependencies]
criterion = {version = "0.3",  features = ["html_reports"]}
tempfile = "3.3.0"
lazy_static = "1.4.0"
mnist = "0.5"
seq-macro = "0.3.1"
test-case = "2.2.2"
tempdir = "0.3.7"
shellexpand = "3.1.0"

[target.wasm32-unknown-unknown]
runner = 'wasm-bindgen-test-runner'


[[bench]]
name = "accum_dot"
harness = false


[[bench]]
name = "accum_sum"
harness = false

[[bench]]
name = "pairwise_add"
harness = false


[[bench]]
name = "pairwise_pow"
harness = false

[[bench]]
name = "poseidon"
harness = false

[[bench]]
name = "elgamal"
harness = false


[[bench]]
name = "accum_einsum_matmul"
harness = false


[[bench]]
name = "accum_conv"
harness = false


[[bench]]
name = "accum_sumpool"
harness = false


[[bench]]
name = "relu"
harness = false

[[bench]]
name = "accum_matmul_relu"
harness = false

[[bin]]
name = "ezkl"
test = false
bench = false
required-features = ["ezkl"]

[features]
web = ["wasm-bindgen-rayon"]
default = ["ezkl"]
render = ["halo2_proofs/dev-graph", "plotters"]
onnx = ["dep:tract-onnx"]
python-bindings = ["pyo3", "pyo3-log", "pyo3-asyncio"]
ezkl = ["onnx", "serde", "serde_json", "log", "colored", "env_logger", "tabled/color", "colored_json", "halo2_proofs/circuit-params"]<|MERGE_RESOLUTION|>--- conflicted
+++ resolved
@@ -18,10 +18,6 @@
 halo2curves = { git = "https://github.com/privacy-scaling-explorations/halo2curves", rev = "2f322219b39b67da8979bf2b014b31145e7872b0", package = "halo2curves", features = ["derive_serde"] }
 rand = { version = "0.8", default_features = false }
 itertools = { version = "0.10.3", default_features = false }
-<<<<<<< HEAD
-=======
-tract-onnx = { git = "https://github.com/sonos/tract/", rev= "8864e56", default_features = false, optional = true }
->>>>>>> e67535a1
 clap = { version = "4.3.3", features = ["derive"]}
 serde = { version = "1.0.126", features = ["derive"], optional = true }
 serde_json = { version = "1.0.97", default_features = false, features = ["float_roundtrip", "raw_value"], optional = true }
@@ -30,10 +26,6 @@
 hex = { version = "0.4.3", default_features = false }
 halo2_wrong_ecc = { git = "https://github.com/zkonduit/halo2wrong", default_features = false, package = "ecc", branch = "ac/send-sync-region"}
 snark-verifier = { git = "https://github.com/zkonduit/snark-verifier", branch = "ac/send-sync-region", features=["derive_serde"]}
-<<<<<<< HEAD
-=======
-tabled = { version = "0.12.0", optional = true}
->>>>>>> e67535a1
 rayon = { version = "1.7.0",  default_features = false }
 bincode = { version = "1.3.3", default_features = false }
 ark-std = { version = "^0.3.0", default-features = false }
@@ -58,12 +50,8 @@
 pyo3 = { version = "0.18.3", features = ["extension-module", "abi3-py37", "macros"],  default_features = false, optional = true }
 pyo3-asyncio = { version = "0.18.0",  features = ["attributes", "tokio-runtime"],  default_features = false, optional = true }
 pyo3-log = { version = "0.8.1", default_features = false, optional = true }
-<<<<<<< HEAD
 tract-onnx = { git = "https://github.com/sonos/tract/", rev= "8864e56", default_features = false, optional = true }
 tabled = { version = "0.12.0", optional = true}
-
-=======
->>>>>>> e67535a1
 
 
 [target.'cfg(target_arch = "wasm32")'.dependencies]
