--- conflicted
+++ resolved
@@ -105,11 +105,7 @@
         }
     }
 
-<<<<<<< HEAD
     const TESTS: [&str; 10] = [
-=======
-    const TESTS: [&str; 9] = [
->>>>>>> 8eff3bec
         "mnist_gan.ipynb",
         // "mnist_vae.ipynb",
         "keras_simple_demo.ipynb",
@@ -120,10 +116,7 @@
         "variance.ipynb",
         "mean_postgres.ipynb",
         "little_transformer.ipynb",
-<<<<<<< HEAD
-        "lstm.ipnyb"
-=======
->>>>>>> 8eff3bec
+        "lstm.ipynb"
     ];
 
     macro_rules! test_func {
@@ -136,11 +129,7 @@
             use super::*;
 
 
-<<<<<<< HEAD
             seq!(N in 0..=9 {
-=======
-            seq!(N in 0..=8 {
->>>>>>> 8eff3bec
 
             #(#[test_case(TESTS[N])])*
             fn run_notebook_(test: &str) {
