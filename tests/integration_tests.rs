--- conflicted
+++ resolved
@@ -339,17 +339,9 @@
         "1l_max_pool",
     ];
 
-<<<<<<< HEAD
     #[cfg(feature = "icicle")]
     const TESTS_AGGR: [&str; 3] = ["1l_mlp", "1l_flatten", "1l_average"];
 
-    const NEG_TESTS: [(&str, &str); 2] = [
-        ("2l_relu_sigmoid_small", "2l_relu_small"),
-        ("2l_relu_small", "2l_relu_sigmoid_small"),
-    ];
-
-=======
->>>>>>> 50ed2e29
     const TESTS_EVM: [&str; 21] = [
         "1l_mlp",
         "1l_flatten",
@@ -865,14 +857,9 @@
                     // crate::native_tests::init_wasm();
                     let test_dir = TempDir::new(test).unwrap();
                     env_logger::init();
-<<<<<<< HEAD
-                    let path = test_dir.path().to_str().unwrap(); crate::native_tests::mv_test_(test_dir.path().to_str().unwrap(), test);
-                    kzg_prove_and_verify(path, test.to_string(), "safe", "private", "private", "public", 1, Some(vec![0,1]), true);
-                    #[cfg(not(feature = "icicle"))]
-=======
                     let path = test_dir.path().to_str().unwrap(); crate::native_tests::mv_test_(path, test);
                     kzg_prove_and_verify(path, test.to_string(), "safe", "private", "private", "public", 1, Some(vec![0,1]), true, "single");
->>>>>>> 50ed2e29
+                    #[cfg(not(feature = "icicle"))]
                     run_js_tests(path, test.to_string(), "testWasm");
                     test_dir.close().unwrap();
                 }
@@ -883,14 +870,9 @@
                     // crate::native_tests::init_wasm();
                     let test_dir = TempDir::new(test).unwrap();
                     env_logger::init();
-<<<<<<< HEAD
-                    let path = test_dir.path().to_str().unwrap(); crate::native_tests::mv_test_(test_dir.path().to_str().unwrap(), test);
-                    kzg_prove_and_verify(path, test.to_string(), "safe", "private", "fixed", "public", 1, Some(vec![0,1]), true);
-                    #[cfg(not(feature = "icicle"))]
-=======
                     let path = test_dir.path().to_str().unwrap(); crate::native_tests::mv_test_(path, test);
                     kzg_prove_and_verify(path, test.to_string(), "safe", "private", "fixed", "public", 1, Some(vec![0,1]), true, "single");
->>>>>>> 50ed2e29
+                    #[cfg(not(feature = "icicle"))]
                     run_js_tests(path, test.to_string(), "testWasm");
                     test_dir.close().unwrap();
                 }
