#[cfg(not(target_arch = "wasm32"))]
#[cfg(test)]
mod native_tests {

    use core::panic;
    use ezkl::graph::input::{FileSource, GraphData};
    use ezkl::graph::{DataSource, GraphSettings};
    use lazy_static::lazy_static;
    use std::env::var;
    use std::process::Command;
    use std::sync::Once;
    use tempdir::TempDir;
    static COMPILE: Once = Once::new();
    static START_ANVIL: Once = Once::new();

    //Sure to run this once

    lazy_static! {
        static ref CARGO_TARGET_DIR: String =
            var("CARGO_TARGET_DIR").unwrap_or_else(|_| "./target".to_string());
        static ref TEST_DIR: TempDir = TempDir::new("example").unwrap();
        static ref ANVIL_URL: String = "http://localhost:3030".to_string();
    }

    fn start_anvil() {
        START_ANVIL.call_once(|| {
            let _ = Command::new("anvil")
                .args(["-p", "3030"])
                // .stdout(Stdio::piped())
                .spawn()
                .expect("failed to start anvil process");

            std::thread::sleep(std::time::Duration::from_secs(3));
        });
    }

    fn init_binary() {
        COMPILE.call_once(|| {
            println!("using cargo target dir: {}", *CARGO_TARGET_DIR);
            build_ezkl();
        });
    }

    fn download_srs(logrows: u32) -> String {
        let srs_path = format!("{}/kzg{}.srs", TEST_DIR.path().to_str().unwrap(), logrows);
        // if does not exist, download it
        if !std::path::Path::new(&srs_path).exists() {
            let status = Command::new("curl")
                .args([
                    "-o",
                    &format!(
                        "{}/kzg{}.srs",
                        TEST_DIR.path().to_str().unwrap(),
                        logrows
                    ),
                    &format!(
                        "https://trusted-setup-halo2kzg.s3.eu-central-1.amazonaws.com/perpetual-powers-of-tau-raw-{}",
                        logrows
                    ),
                ])
                .status()
                .expect("failed to execute process");
            assert!(status.success());
        }
        srs_path
    }

    fn init_params(settings_path: std::path::PathBuf) -> String {
        println!("using settings path: {}", settings_path.to_str().unwrap());
        // read in settings json
        let settings =
            std::fs::read_to_string(settings_path).expect("failed to read settings file");
        // read in to GraphSettings object
        let settings: GraphSettings = serde_json::from_str(&settings).unwrap();
        let logrows = settings.run_args.logrows;

        download_srs(logrows)
    }

    fn mv_test_(test: &str) {
        let test_dir = TEST_DIR.path().to_str().unwrap();
        let path: std::path::PathBuf = format!("{}/{}", test_dir, test).into();
        if !path.exists() {
            let status = Command::new("cp")
                .args([
                    "-R",
                    &format!("./examples/onnx/{}", test),
                    &format!("{}/{}", test_dir, test),
                ])
                .status()
                .expect("failed to execute process");
            assert!(status.success());
        }
    }

    fn mk_data_batches_(test: &str, output_dir: &str, num_batches: usize) {
        let test_dir = TEST_DIR.path().to_str().unwrap();
        let path: std::path::PathBuf = format!("{}/{}", test_dir, test).into();
        if !path.exists() {
            panic!("test_dir does not exist")
        } else {
            // copy the directory
            let status = Command::new("cp")
                .args([
                    "-R",
                    &format!("{}/{}", test_dir, test),
                    &format!("{}/{}", test_dir, output_dir),
                ])
                .status()
                .expect("failed to execute process");

            assert!(status.success());

            let data = GraphData::from_path(format!("{}/{}/input.json", test_dir, test).into())
                .expect("failed to load input data");

            let input_data = match data.input_data {
                DataSource::File(data) => data,
                DataSource::OnChain(_) => panic!("Only File data sources support batching"),
            };

            let duplicated_input_data: FileSource = input_data
                .iter()
                .map(|data| (0..num_batches).flat_map(|_| data.clone()).collect())
                .collect();

            let duplicated_data = GraphData::new(DataSource::File(duplicated_input_data));

            let res =
                duplicated_data.save(format!("{}/{}/input.json", test_dir, output_dir).into());

            assert!(res.is_ok());
        }
    }

    const PF_FAILURE: &str = "examples/test_failure.proof";

    const PF_FAILURE_AGGR: &str = "examples/test_failure_aggr.proof";

    const LARGE_TESTS: [&str; 3] = ["self_attention", "nanoGPT", "mobilenet"];

    const TESTS: [&str; 37] = [
        "1l_mlp",
        "1l_slice",
        "1l_concat",
        "1l_flatten",
        "1l_average",
        "1l_div",
        "1l_pad",
        "1l_reshape",
        "1l_eltwise_div",
        "1l_sigmoid",
        "1l_sqrt",
        "1l_softmax",
        // "1l_instance_norm",
        "1l_batch_norm",
        "1l_prelu",
        "1l_leakyrelu",
        "1l_gelu_noappx",
        // "1l_gelu_tanh_appx",
        "1l_relu",
        "1l_downsample",
        "1l_tanh",
        "2l_relu_sigmoid_small",
        "2l_relu_fc",
        "2l_relu_small",
        "2l_relu_sigmoid",
        "1l_conv",
        "2l_sigmoid_small",
        "2l_relu_sigmoid_conv",
        "3l_relu_conv_fc",
        "4l_relu_conv_fc",
        "1l_erf",
        "1l_var",
        "min",
        "max",
        "1l_max_pool",
        "1l_conv_transpose",
        "1l_upsample",
        "1l_identity",
        "idolmodel",
    ];

    const TESTS_AGGR: [&str; 20] = [
        "1l_mlp",
        "1l_flatten",
        "1l_average",
        "1l_reshape",
        "1l_div",
        "1l_pad",
        "1l_sigmoid",
        "1l_gelu_noappx",
        "1l_sqrt",
        // "1l_prelu",
        "1l_var",
        "1l_leakyrelu",
        "1l_relu",
        "1l_tanh",
        "2l_relu_fc",
        "2l_relu_sigmoid_small",
        "2l_relu_small",
        "1l_conv",
        "min",
        "max",
        "1l_max_pool",
    ];

    const NEG_TESTS: [(&str, &str); 2] = [
        ("2l_relu_sigmoid_small", "2l_relu_small"),
        ("2l_relu_small", "2l_relu_sigmoid_small"),
    ];

    const TESTS_EVM: [&str; 20] = [
        "1l_mlp",
        "1l_flatten",
        "1l_average",
        "1l_reshape",
        "1l_sigmoid",
        "1l_div",
        "1l_sqrt",
        // "1l_prelu",
        "1l_var",
        "1l_leakyrelu",
        "1l_gelu_noappx",
        "1l_relu",
        "1l_tanh",
        "2l_relu_sigmoid_small",
        "2l_relu_small",
        "2l_relu_fc",
        "min",
        "max",
        "1l_max_pool",
        "idolmodel",
        "1l_identity",
    ];

    const EXAMPLES: [&str; 2] = ["mlp_4d_einsum", "conv2d_mnist"];

    macro_rules! test_func_aggr {
    () => {
        #[cfg(test)]
        mod tests_aggr {
            use seq_macro::seq;
            use crate::native_tests::TESTS_AGGR;
            use test_case::test_case;
            use crate::native_tests::kzg_aggr_prove_and_verify;


            seq!(N in 0..=17 {

            #(#[test_case(TESTS_AGGR[N])])*
            fn kzg_aggr_prove_and_verify_(test: &str) {
                crate::native_tests::init_binary();
                crate::native_tests::mv_test_(test);
                kzg_aggr_prove_and_verify(test.to_string());
            }

            });
    }
    };
}

    macro_rules! test_func {
    () => {
        #[cfg(test)]
        mod tests {
            use seq_macro::seq;
            use crate::native_tests::TESTS;
            use crate::native_tests::LARGE_TESTS;
            use test_case::test_case;
            use crate::native_tests::mock;
            use crate::native_tests::kzg_prove_and_verify;
            use crate::native_tests::kzg_fuzz;
            use crate::native_tests::render_circuit;
            use crate::native_tests::tutorial as run_tutorial;

            #[test]
            fn tutorial_() {
                crate::native_tests::mv_test_("tutorial");
                // percent tolerance test
                run_tutorial("1.0");
            }


            seq!(N in 0..=36 {

            #(#[test_case(TESTS[N])])*
            fn render_circuit_(test: &str) {
                crate::native_tests::init_binary();
                crate::native_tests::mv_test_(test);
                render_circuit(test.to_string());
            }

            #(#[test_case(TESTS[N])])*
            fn mock_public_outputs_(test: &str) {
                crate::native_tests::init_binary();
                crate::native_tests::mv_test_(test);
                mock(test.to_string(), "private", "private", "public", 1);
            }

            #(#[test_case(TESTS[N])])*
            fn mock_large_batch_public_outputs_(test: &str) {
                crate::native_tests::init_binary();
                crate::native_tests::mv_test_(test);
                let large_batch_dir = &format!("large_batches_{}", test);
                crate::native_tests::mk_data_batches_(test, &large_batch_dir, 10);
                mock(large_batch_dir.to_string(), "private", "private", "public", 10);
            }

            #(#[test_case(TESTS[N])])*
            fn mock_public_inputs_(test: &str) {
                crate::native_tests::init_binary();
                crate::native_tests::mv_test_(test);
                mock(test.to_string(), "public", "private", "private", 1);
            }

            #(#[test_case(TESTS[N])])*
            fn mock_public_params_(test: &str) {
                crate::native_tests::init_binary();
                crate::native_tests::mv_test_(test);
                mock(test.to_string(), "private", "public", "private", 1);
            }

            #(#[test_case(TESTS[N])])*
            fn mock_hashed_input_(test: &str) {
                crate::native_tests::init_binary();
                crate::native_tests::mv_test_(test);
                mock(test.to_string(), "hashed", "private", "public", 1);
            }

            #(#[test_case(TESTS[N])])*
            fn mock_encrypted_input_(test: &str) {
                crate::native_tests::init_binary();
                crate::native_tests::mv_test_(test);
                mock(test.to_string(), "encrypted", "private", "public", 1);
            }

            #(#[test_case(TESTS[N])])*
            fn mock_hashed_params_(test: &str) {
                crate::native_tests::init_binary();
                crate::native_tests::mv_test_(test);
                mock(test.to_string(), "private", "hashed", "public", 1);
            }

            #(#[test_case(TESTS[N])])*
            fn mock_encrypted_params_(test: &str) {
                crate::native_tests::init_binary();
                crate::native_tests::mv_test_(test);
                mock(test.to_string(), "private", "hashed", "public", 1);
            }

            #(#[test_case(TESTS[N])])*
            fn mock_hashed_output_(test: &str) {
                crate::native_tests::init_binary();
                crate::native_tests::mv_test_(test);
                mock(test.to_string(), "public", "private", "hashed", 1);
            }

            #(#[test_case(TESTS[N])])*
            fn mock_encrypted_output_(test: &str) {
                crate::native_tests::init_binary();
                crate::native_tests::mv_test_(test);
                mock(test.to_string(), "public", "private", "encrypted", 1);
            }

            #(#[test_case(TESTS[N])])*
            fn mock_encrypted_input_params_(test: &str) {
                crate::native_tests::init_binary();
                crate::native_tests::mv_test_(test);
                mock(test.to_string(), "encrypted", "encrypted", "public", 1);
            }

            #(#[test_case(TESTS[N])])*
            fn mock_encrypted_all_(test: &str) {
                crate::native_tests::init_binary();
                crate::native_tests::mv_test_(test);
                mock(test.to_string(), "encrypted", "encrypted", "encrypted", 1);
            }



            #(#[test_case(TESTS[N])])*
            fn mock_encrypted_input_hashed_params_(test: &str) {
                crate::native_tests::init_binary();
                crate::native_tests::mv_test_(test);
                mock(test.to_string(), "encrypted", "hashed", "public", 1);
            }

            #(#[test_case(TESTS[N])])*
            fn mock_hashed_input_output_(test: &str) {
                crate::native_tests::init_binary();
                crate::native_tests::mv_test_(test);
                mock(test.to_string(), "hashed", "private", "hashed", 1);
            }

            #(#[test_case(TESTS[N])])*
            fn mock_hashed_input_params_(test: &str) {
                crate::native_tests::init_binary();
                crate::native_tests::mv_test_(test);
                // needs an extra row for the large model
                mock(test.to_string(),"hashed", "hashed", "public", 1);
            }

            #(#[test_case(TESTS[N])])*
            fn mock_hashed_all_(test: &str) {
                crate::native_tests::init_binary();
                crate::native_tests::mv_test_(test);
                // needs an extra row for the large model
                mock(test.to_string(),"hashed", "hashed", "hashed", 1);
            }

            #(#[test_case(TESTS[N])])*
            fn kzg_prove_and_verify_(test: &str) {
                crate::native_tests::init_binary();
                crate::native_tests::mv_test_(test);
                kzg_prove_and_verify(test.to_string(), "safe", "private", "private", "public");
            }

            #(#[test_case(TESTS[N])])*
            fn kzg_prove_and_verify_public_input_(test: &str) {
                crate::native_tests::init_binary();
                crate::native_tests::mv_test_(test);
                kzg_prove_and_verify(test.to_string(), "safe", "public", "private", "public");
            }

            #(#[test_case(TESTS[N])])*
            fn kzg_prove_and_verify_public_params_(test: &str) {
                crate::native_tests::init_binary();
                crate::native_tests::mv_test_(test);
                kzg_prove_and_verify(test.to_string(), "safe", "private", "public", "public");
            }

            #(#[test_case(TESTS[N])])*
            fn kzg_prove_and_verify_hashed_output(test: &str) {
                crate::native_tests::init_binary();
                crate::native_tests::mv_test_(test);
                kzg_prove_and_verify(test.to_string(), "safe", "private", "private", "hashed");
            }

            #(#[test_case(TESTS[N])])*
            fn kzg_prove_and_verify_encrypted_output(test: &str) {
                crate::native_tests::init_binary();
                crate::native_tests::mv_test_(test);
                kzg_prove_and_verify(test.to_string(), "safe", "private", "private", "encrypted");
            }

            #(#[test_case(TESTS[N])])*
            fn kzg_fuzz_(test: &str) {
                crate::native_tests::init_binary();
                crate::native_tests::mv_test_(test);
                kzg_fuzz(test.to_string(), 7, 16, 17, "blake");
            }

            });


            seq!(N in 0..=2 {

            #(#[test_case(LARGE_TESTS[N])])*
            #[ignore]
            fn large_kzg_prove_and_verify_(test: &str) {
                crate::native_tests::init_binary();
                crate::native_tests::mv_test_(test);
                kzg_prove_and_verify(test.to_string(), "unsafe", "private", "private", "public");
            }

            #(#[test_case(LARGE_TESTS[N])])*
            #[ignore]
            fn large_mock_(test: &str) {
                crate::native_tests::init_binary();
                crate::native_tests::mv_test_(test);
                mock(test.to_string(), "private", "private", "public", 1);
            }
        });
    }
    };
}

    macro_rules! test_func_evm {
    () => {
        #[cfg(test)]
        mod tests_evm {
            use seq_macro::seq;
            use crate::native_tests::TESTS_EVM;
            use test_case::test_case;
            use crate::native_tests::kzg_evm_prove_and_verify;
            use crate::native_tests::kzg_evm_on_chain_input_prove_and_verify;
            use crate::native_tests::kzg_evm_aggr_prove_and_verify;
            use crate::native_tests::kzg_fuzz;

            /// Currently only on chain inputs that return a non-negative value are supported.
            const TESTS_ON_CHAIN_INPUT: [&str; 11] = [
                "1l_mlp",
                "1l_average",
                "1l_reshape",
                // "1l_sigmoid",
                "1l_div",
                "1l_sqrt",
                // "1l_prelu",
                "1l_var",
                "1l_leakyrelu",
                "1l_gelu_noappx",
                "1l_relu",
                //"1l_tanh",
                // "2l_relu_sigmoid_small",
                // "2l_relu_small",
                // "2l_relu_fc",
                "min",
                "max",
            ];



            seq!(N in 0..= 10 {
                #(#[test_case(TESTS_ON_CHAIN_INPUT[N])])*
                fn kzg_evm_on_chain_input_prove_and_verify_(test: &str) {
                    crate::native_tests::init_binary();

                    crate::native_tests::mv_test_(test);
                    crate::native_tests::start_anvil();
<<<<<<< HEAD
                    kzg_evm_on_chain_input_prove_and_verify(test.to_string(), 200, "on-chain", "file");
=======
                    kzg_evm_on_chain_input_prove_and_verify(test.to_string(), "on-chain", "file", 17);
>>>>>>> b8913c92
                }
            });

            seq!(N in 0..= 10 {
                #(#[test_case(TESTS_ON_CHAIN_INPUT[N])])*
                fn kzg_evm_on_chain_output_prove_and_verify_(test: &str) {
                    crate::native_tests::init_binary();

                    crate::native_tests::mv_test_(test);
                    crate::native_tests::start_anvil();
<<<<<<< HEAD
                    kzg_evm_on_chain_input_prove_and_verify(test.to_string(), 200, "file", "on-chain");
=======
                    kzg_evm_on_chain_input_prove_and_verify(test.to_string(), "file", "on-chain", 17);
>>>>>>> b8913c92
                }
            });


            seq!(N in 0..= 10 {
                #(#[test_case(TESTS_ON_CHAIN_INPUT[N])])*
                fn kzg_evm_on_chain_input_output_prove_and_verify_(test: &str) {
                    crate::native_tests::init_binary();

                    crate::native_tests::mv_test_(test);
                    crate::native_tests::start_anvil();
<<<<<<< HEAD
                    kzg_evm_on_chain_input_prove_and_verify(test.to_string(), 200, "on-chain", "on-chain");
=======
                    kzg_evm_on_chain_input_prove_and_verify(test.to_string(), "on-chain", "on-chain", 17);
>>>>>>> b8913c92
                }
            });


            seq!(N in 0..= 19 {

                #(#[test_case(TESTS_EVM[N])])*
                fn kzg_evm_prove_and_verify_(test: &str) {
                    crate::native_tests::init_binary();

                    crate::native_tests::mv_test_(test);
                    crate::native_tests::start_anvil();
<<<<<<< HEAD
                    kzg_evm_prove_and_verify(test.to_string(), "private", "private", "public", 1);
=======
                    kzg_evm_prove_and_verify(test.to_string(), "private", "private", "public", 17);
>>>>>>> b8913c92
                }

                #(#[test_case(TESTS_EVM[N])])*
                fn kzg_evm_hashed_input_prove_and_verify_(test: &str) {
                    crate::native_tests::init_binary();

                    crate::native_tests::mv_test_(test);
                    crate::native_tests::start_anvil();
<<<<<<< HEAD
                    kzg_evm_prove_and_verify(test.to_string(), "hashed", "private", "private", 1);
=======
                    kzg_evm_prove_and_verify(test.to_string(), "hashed", "private", "private", 17);
>>>>>>> b8913c92
                }

                #(#[test_case(TESTS_EVM[N])])*
                fn kzg_evm_hashed_params_prove_and_verify_(test: &str) {
                    crate::native_tests::init_binary();

                    crate::native_tests::mv_test_(test);
                    crate::native_tests::start_anvil();
<<<<<<< HEAD
                    kzg_evm_prove_and_verify(test.to_string(), "private", "hashed", "public", 1);
=======
                    kzg_evm_prove_and_verify(test.to_string(), "private", "hashed", "public", 17);
>>>>>>> b8913c92
                }

                #(#[test_case(TESTS_EVM[N])])*
                fn kzg_evm_hashed_output_prove_and_verify_(test: &str) {
                    crate::native_tests::init_binary();

                    crate::native_tests::mv_test_(test);
                    crate::native_tests::start_anvil();
<<<<<<< HEAD
                    kzg_evm_prove_and_verify(test.to_string(), "private", "private", "hashed", 1);
=======
                    kzg_evm_prove_and_verify(test.to_string(), "private", "private", "hashed", 17);
>>>>>>> b8913c92
                }


                #(#[test_case(TESTS_EVM[N])])*
                fn kzg_evm_fuzz_(test: &str) {
                    crate::native_tests::init_binary();
                    crate::native_tests::mv_test_(test);
                    crate::native_tests::start_anvil();
                    kzg_fuzz(test.to_string(), 7, 16, 17, "evm");
                }

                // these take a particularly long time to run
                #(#[test_case(TESTS_EVM[N])])*
                #[ignore]
                fn kzg_evm_aggr_prove_and_verify_(test: &str) {
                    crate::native_tests::init_binary();
                    crate::native_tests::mv_test_(test);
                    crate::native_tests::start_anvil();
                    kzg_evm_aggr_prove_and_verify(test.to_string());
                }

            });
    }
    };
}

    macro_rules! test_func_examples {
    () => {
        #[cfg(test)]
        mod tests_examples {
            use seq_macro::seq;
            use crate::native_tests::EXAMPLES;
            use test_case::test_case;
            use crate::native_tests::run_example as run;
            seq!(N in 0..=1 {
            #(#[test_case(EXAMPLES[N])])*
            fn example_(test: &str) {
                run(test.to_string());
            }
            });
    }
    };
}

    macro_rules! test_neg_examples {
    () => {
        #[cfg(test)]
        mod neg_tests {
            use seq_macro::seq;
            use crate::native_tests::NEG_TESTS;
            use test_case::test_case;
            use crate::native_tests::neg_mock as run;
            seq!(N in 0..=1 {
            #(#[test_case(NEG_TESTS[N])])*
            fn neg_examples_(test: (&str, &str)) {
                crate::native_tests::init_binary();
                crate::native_tests::mv_test_(test.0);
                crate::native_tests::mv_test_(test.1);
                run(test.0.to_string(), test.1.to_string());
            }

            });
    }
    };
}

    test_func!();
    test_func_aggr!();
    test_func_evm!();
    test_func_examples!();
    test_neg_examples!();

    // Mock prove (fast, but does not cover some potential issues)
    fn neg_mock(example_name: String, counter_example: String) {
        let test_dir = TEST_DIR.path().to_str().unwrap();
        let status = Command::new(format!("{}/release/ezkl", *CARGO_TARGET_DIR))
            .args([
                "gen-settings",
                "-M",
                format!("{}/{}/network.onnx", test_dir, example_name).as_str(),
                &format!(
                    "--settings-path={}/{}/settings.json",
                    test_dir, example_name
                ),
            ])
            .status()
            .expect("failed to execute process");
        assert!(status.success());

        let status = Command::new(format!("{}/release/ezkl", *CARGO_TARGET_DIR))
            .args([
                "mock",
                "-W",
                format!("{}/{}/input.json", test_dir, counter_example).as_str(),
                "-M",
                format!("{}/{}/network.onnx", test_dir, example_name).as_str(),
                &format!(
                    "--settings-path={}/{}/settings.json",
                    test_dir, example_name
                ),
            ])
            .status()
            .expect("failed to execute process");
        assert!(!status.success());
    }

    // Mock prove (fast, but does not cover some potential issues)
    fn run_example(example_name: String) {
        let status = Command::new("cargo")
            .args(["run", "--release", "--example", example_name.as_str()])
            .status()
            .expect("failed to execute process");
        assert!(status.success());
    }

    // Mock prove (fast, but does not cover some potential issues)
    fn mock(
        example_name: String,
        input_visibility: &str,
        param_visibility: &str,
        output_visibility: &str,
        batch_size: usize,
    ) {
        let test_dir = TEST_DIR.path().to_str().unwrap();

        let status = Command::new(format!("{}/release/ezkl", *CARGO_TARGET_DIR))
            .args([
                "gen-settings",
                "-M",
                format!("{}/{}/network.onnx", test_dir, example_name).as_str(),
                &format!(
                    "--settings-path={}/{}/settings.json",
                    test_dir, example_name
                ),
                &format!("--batch-size={}", batch_size),
                &format!("--input-visibility={}", input_visibility),
                &format!("--param-visibility={}", param_visibility),
                &format!("--output-visibility={}", output_visibility),
            ])
            .status()
            .expect("failed to execute process");
        assert!(status.success());

        let status = Command::new(format!("{}/release/ezkl", *CARGO_TARGET_DIR))
            .args([
                "calibrate-settings",
                "--data",
                format!("{}/{}/input.json", test_dir, example_name).as_str(),
                "-M",
                format!("{}/{}/network.onnx", test_dir, example_name).as_str(),
                &format!(
                    "--settings-path={}/{}/settings.json",
                    test_dir, example_name
                ),
            ])
            .status()
            .expect("failed to execute process");
        assert!(status.success());

        let status = Command::new(format!("{}/release/ezkl", *CARGO_TARGET_DIR))
            .args([
                "gen-witness",
                "-D",
                &format!("{}/{}/input.json", test_dir, example_name),
                "-M",
                &format!("{}/{}/network.onnx", test_dir, example_name),
                "-O",
                &format!("{}/{}/witness_mock.json", test_dir, example_name),
                &format!(
                    "--settings-path={}/{}/settings.json",
                    test_dir, example_name
                ),
            ])
            .status()
            .expect("failed to execute process");
        assert!(status.success());

        let status = Command::new(format!("{}/release/ezkl", *CARGO_TARGET_DIR))
            .args([
                "mock",
                "-W",
                format!("{}/{}/witness_mock.json", test_dir, example_name).as_str(),
                "-M",
                format!("{}/{}/network.onnx", test_dir, example_name).as_str(),
                &format!(
                    "--settings-path={}/{}/settings.json",
                    test_dir, example_name
                ),
            ])
            .status()
            .expect("failed to execute process");
        assert!(status.success());
    }

    // Mock prove (fast, but does not cover some potential issues)
    fn render_circuit(example_name: String) {
        let test_dir = TEST_DIR.path().to_str().unwrap();
        let status = Command::new(format!("{}/release/ezkl", *CARGO_TARGET_DIR))
            .args([
                "render-circuit",
                "-M",
                format!("{}/{}/network.onnx", test_dir, example_name).as_str(),
                "-O",
                format!("{}/{}/render.png", test_dir, example_name).as_str(),
                "--bits=16",
                "-K=17",
            ])
            .status()
            .expect("failed to execute process");
        assert!(status.success());
    }

    // Mock prove (fast, but does not cover some potential issues)
    fn tutorial(tolerance: &str) {
        let test_dir = TEST_DIR.path().to_str().unwrap();

        let status = Command::new(format!("{}/release/ezkl", *CARGO_TARGET_DIR))
            .args([
                "gen-settings",
                "-M",
                format!("{}/tutorial/network.onnx", test_dir).as_str(),
                &format!("--settings-path={}/tutorial/settings.json", test_dir),
                "--bits=16",
                "--logrows=17",
                "--scale=4",
                &format!("--tolerance={}", tolerance),
            ])
            .status()
            .expect("failed to execute process");
        assert!(status.success());

        let status = Command::new(format!("{}/release/ezkl", *CARGO_TARGET_DIR))
            .args([
                "gen-witness",
                "-D",
                &format!("{}/tutorial/input.json", test_dir),
                "-M",
                &format!("{}/tutorial/network.onnx", test_dir),
                "-O",
                &format!("{}/tutorial/witness_tutorial.json", test_dir),
                &format!("--settings-path={}/tutorial/settings.json", test_dir),
            ])
            .status()
            .expect("failed to execute process");
        assert!(status.success());

        let status = Command::new(format!("{}/release/ezkl", *CARGO_TARGET_DIR))
            .args([
                "mock",
                "-W",
                format!("{}/tutorial/witness_tutorial.json", test_dir).as_str(),
                "-M",
                format!("{}/tutorial/network.onnx", test_dir).as_str(),
                &format!("--settings-path={}/tutorial/settings.json", test_dir),
            ])
            .status()
            .expect("failed to execute process");
        assert!(status.success());
    }

    // prove-serialize-verify, the usual full path
    fn kzg_aggr_prove_and_verify(example_name: String) {
        let test_dir = TEST_DIR.path().to_str().unwrap();
        let status = Command::new(format!("{}/release/ezkl", *CARGO_TARGET_DIR))
            .args([
                "gen-settings",
                "-M",
                format!("{}/{}/network.onnx", test_dir, example_name).as_str(),
                &format!(
                    "--settings-path={}/{}/settings.json",
                    test_dir, example_name
                ),
                "--bits=2",
                "-K=3",
            ])
            .status()
            .expect("failed to execute process");
        assert!(status.success());

        let status = Command::new(format!("{}/release/ezkl", *CARGO_TARGET_DIR))
            .args([
                "calibrate-settings",
                "--data",
                format!("{}/{}/input.json", test_dir, example_name).as_str(),
                "-M",
                format!("{}/{}/network.onnx", test_dir, example_name).as_str(),
                &format!(
                    "--settings-path={}/{}/settings.json",
                    test_dir, example_name
                ),
            ])
            .status()
            .expect("failed to execute process");
        assert!(status.success());

        let status = Command::new(format!("{}/release/ezkl", *CARGO_TARGET_DIR))
            .args([
                "gen-witness",
                "-D",
                format!("{}/{}/input.json", test_dir, example_name).as_str(),
                "-M",
                format!("{}/{}/network.onnx", test_dir, example_name).as_str(),
                &format!(
                    "--settings-path={}/{}/settings.json",
                    test_dir, example_name
                ),
                "-O",
                format!("{}/{}/input.json", test_dir, example_name).as_str(),
            ])
            .status()
            .expect("failed to execute process");
        assert!(status.success());

        let srs_path = download_srs(23);
        let srs_path = format!("--srs-path={}", srs_path);

        let status = Command::new(format!("{}/release/ezkl", *CARGO_TARGET_DIR))
            .args([
                "setup",
                "-M",
                format!("{}/{}/network.onnx", test_dir, example_name).as_str(),
                "--pk-path",
                &format!("{}/{}/key.pk", test_dir, example_name),
                "--vk-path",
                &format!("{}/{}/key.vk", test_dir, example_name),
                &srs_path,
                &format!(
                    "--settings-path={}/{}/settings.json",
                    test_dir, example_name
                ),
            ])
            .status()
            .expect("failed to execute process");
        assert!(status.success());
        let status = Command::new(format!("{}/release/ezkl", *CARGO_TARGET_DIR))
            .args([
                "prove",
                "-W",
                format!("{}/{}/input.json", test_dir, example_name).as_str(),
                "-M",
                format!("{}/{}/network.onnx", test_dir, example_name).as_str(),
                "--proof-path",
                &format!("{}/{}/proof.pf", test_dir, example_name),
                "--pk-path",
                &format!("{}/{}/key.pk", test_dir, example_name),
                &srs_path,
                "--transcript=poseidon",
                "--strategy=accum",
                &format!(
                    "--settings-path={}/{}/settings.json",
                    test_dir, example_name
                ),
            ])
            .status()
            .expect("failed to execute process");
        assert!(status.success());
        let status = Command::new(format!("{}/release/ezkl", *CARGO_TARGET_DIR))
            .args([
                "aggregate",
                "--logrows=23",
                "--aggregation-snarks",
                &format!("{}/{}/proof.pf", test_dir, example_name),
                "--proof-path",
                &format!("{}/{}/aggr.pf", test_dir, example_name),
                "--vk-path",
                &format!("{}/{}/aggr.vk", test_dir, example_name),
                &srs_path,
                "--transcript=blake",
            ])
            .status()
            .expect("failed to execute process");
        assert!(status.success());
        let status = Command::new(format!("{}/release/ezkl", *CARGO_TARGET_DIR))
            .args([
                "verify-aggr",
                "--logrows=23",
                "--proof-path",
                &format!("{}/{}/aggr.pf", test_dir, example_name),
                "--vk-path",
                &format!("{}/{}/aggr.vk", test_dir, example_name),
                &srs_path,
            ])
            .status()
            .expect("failed to execute process");
        assert!(status.success());
    }

    // prove-serialize-verify, the usual full path
    fn kzg_evm_aggr_prove_and_verify(example_name: String) {
        let test_dir = TEST_DIR.path().to_str().unwrap();
        let status = Command::new(format!("{}/release/ezkl", *CARGO_TARGET_DIR))
            .args([
                "gen-settings",
                "-M",
                format!("{}/{}/network.onnx", test_dir, example_name).as_str(),
                &format!(
                    "--settings-path={}/{}/settings.json",
                    test_dir, example_name
                ),
            ])
            .status()
            .expect("failed to execute process");
        assert!(status.success());

        let status = Command::new(format!("{}/release/ezkl", *CARGO_TARGET_DIR))
            .args([
                "calibrate-settings",
                "--data",
                format!("{}/{}/input.json", test_dir, example_name).as_str(),
                "-M",
                format!("{}/{}/network.onnx", test_dir, example_name).as_str(),
                &format!(
                    "--settings-path={}/{}/settings.json",
                    test_dir, example_name
                ),
            ])
            .status()
            .expect("failed to execute process");
        assert!(status.success());

        let status = Command::new(format!("{}/release/ezkl", *CARGO_TARGET_DIR))
            .args([
                "gen-witness",
                "-D",
                format!("{}/{}/input.json", test_dir, example_name).as_str(),
                "-M",
                format!("{}/{}/network.onnx", test_dir, example_name).as_str(),
                &format!(
                    "--settings-path={}/{}/settings.json",
                    test_dir, example_name
                ),
                "-O",
                format!("{}/{}/input.json", test_dir, example_name).as_str(),
            ])
            .status()
            .expect("failed to execute process");
        assert!(status.success());

        let srs_path = download_srs(23);
        let srs_path = format!("--srs-path={}", srs_path);

        let status = Command::new(format!("{}/release/ezkl", *CARGO_TARGET_DIR))
            .args([
                "setup",
                "-M",
                format!("{}/{}/network.onnx", test_dir, example_name).as_str(),
                "--vk-path",
                &format!("{}/{}/evm.vk", test_dir, example_name),
                "--pk-path",
                &format!("{}/{}/evm.pk", test_dir, example_name),
                &srs_path,
                &format!(
                    "--settings-path={}/{}/settings.json",
                    test_dir, example_name
                ),
            ])
            .status()
            .expect("failed to execute process");
        assert!(status.success());

        let status = Command::new(format!("{}/release/ezkl", *CARGO_TARGET_DIR))
            .args([
                "prove",
                "-W",
                format!("{}/{}/input.json", test_dir, example_name).as_str(),
                "-M",
                format!("{}/{}/network.onnx", test_dir, example_name).as_str(),
                "--proof-path",
                &format!("{}/{}/evm.pf", test_dir, example_name),
                "--pk-path",
                &format!("{}/{}/evm.pk", test_dir, example_name),
                &srs_path,
                &format!(
                    "--settings-path={}/{}/settings.json",
                    test_dir, example_name
                ),
                "--transcript=poseidon",
                "--strategy=accum",
            ])
            .status()
            .expect("failed to execute process");
        assert!(status.success());
        let status = Command::new(format!("{}/release/ezkl", *CARGO_TARGET_DIR))
            .args([
                "aggregate",
                "--logrows=23",
                "--aggregation-snarks",
                &format!("{}/{}/evm.pf", test_dir, example_name),
                "--proof-path",
                &format!("{}/{}/evm_aggr.pf", test_dir, example_name),
                "--vk-path",
                &format!("{}/{}/evm_aggr.vk", test_dir, example_name),
                &srs_path,
                "--transcript=evm",
            ])
            .status()
            .expect("failed to execute process");
        assert!(status.success());

<<<<<<< HEAD
        let code_arg = format!("{}/{}/evm_aggr.code", test_dir, example_name);
=======
        let param_arg = format!("--srs-path={}/kzg23.srs", test_dir);
>>>>>>> b8913c92
        let vk_arg = format!("{}/{}/evm_aggr.vk", test_dir, example_name);

        fn build_args<'a>(
            base_args: Vec<&'a str>,
            sol_arg: &'a str
        ) -> Vec<&'a str> {
            let mut args = base_args;

            args.push("--sol-code-path");
            args.push(sol_arg);
            args
        }

        let sol_arg = format!("{}/{}/kzg_aggr.sol", test_dir, example_name);
        let addr_path_arg = format!("--addr-path={}/{}/addr.txt", test_dir, example_name);
        let rpc_arg = format!("--rpc-url={}", *ANVIL_URL);

        let base_args = vec![
            "create-evm-verifier-aggr",
<<<<<<< HEAD
            "--deployment-code-path",
            code_arg.as_str(),
            srs_path.as_str(),
            "--vk-path",
            &vk_arg,
            "--optimizer-runs=1",
=======
            param_arg.as_str(),
            "--vk-path",
            vk_arg.as_str(),
>>>>>>> b8913c92
        ];

        let args = build_args(base_args, &sol_arg);

        let status = Command::new(format!("{}/release/ezkl", *CARGO_TARGET_DIR))
            .args(args)
            .status()
            .expect("failed to execute process");
        assert!(status.success());

        // deploy the verifier
        let args = vec![
            "deploy-evm-verifier",
            rpc_arg.as_str(),
            addr_path_arg.as_str(),
            "--sol-code-path",
            sol_arg.as_str(),
        ];

        let status = Command::new(format!("{}/release/ezkl", *CARGO_TARGET_DIR))
            .args(&args)
            .status()
            .expect("failed to execute process");
        assert!(status.success());

        // read in the address
        let addr = std::fs::read_to_string(format!("{}/{}/addr.txt", test_dir, example_name))
            .expect("failed to read address file");

        let deployed_addr_arg = format!("--addr={}", addr);

        let pf_arg = format!("{}/{}/evm_aggr.pf", test_dir, example_name);

        let mut base_args = vec![
            "verify-evm",
            "--proof-path",
            pf_arg.as_str(),
            deployed_addr_arg.as_str(),
            rpc_arg.as_str(),
        ];

        let status = Command::new(format!("{}/release/ezkl", *CARGO_TARGET_DIR))
            .args(&base_args)
            .status()
            .expect("failed to execute process");
        assert!(status.success());
        // As sanity check, add example that should fail.
        base_args[2] = PF_FAILURE_AGGR;
        let status = Command::new(format!("{}/release/ezkl", *CARGO_TARGET_DIR))
            .args(base_args)
            .status()
            .expect("failed to execute process");
        assert!(!status.success());
    }

    // prove-serialize-verify, the usual full path
    fn kzg_prove_and_verify(
        example_name: String,
        checkmode: &str,
        input_visibility: &str,
        param_visibility: &str,
        output_visibility: &str,
    ) {
        let test_dir = TEST_DIR.path().to_str().unwrap();

        let settings_path = format!("{}/{}/settings.json", test_dir, example_name);

        let status = Command::new(format!("{}/release/ezkl", *CARGO_TARGET_DIR))
            .args([
                "gen-settings",
                "-M",
                format!("{}/{}/network.onnx", test_dir, example_name).as_str(),
                format!("--settings-path={}", settings_path).as_str(),
                &format!("--input-visibility={}", input_visibility),
                &format!("--param-visibility={}", param_visibility),
                &format!("--output-visibility={}", output_visibility),
            ])
            .status()
            .expect("failed to execute process");
        assert!(status.success());

        let status = Command::new(format!("{}/release/ezkl", *CARGO_TARGET_DIR))
            .args([
                "calibrate-settings",
                "--data",
                format!("{}/{}/input.json", test_dir, example_name).as_str(),
                "-M",
                format!("{}/{}/network.onnx", test_dir, example_name).as_str(),
                format!("--settings-path={}", settings_path).as_str(),
            ])
            .status()
            .expect("failed to execute process");
        assert!(status.success());

        let srs_path = init_params(settings_path.clone().into());
        let srs_path = format!("--srs-path={}", srs_path);

        let status = Command::new(format!("{}/release/ezkl", *CARGO_TARGET_DIR))
            .args([
                "gen-witness",
                "-D",
                format!("{}/{}/input.json", test_dir, example_name).as_str(),
                "-M",
                format!("{}/{}/network.onnx", test_dir, example_name).as_str(),
                format!("--settings-path={}", settings_path).as_str(),
                "-O",
                format!("{}/{}/input.json", test_dir, example_name).as_str(),
            ])
            .status()
            .expect("failed to execute process");
        assert!(status.success());

        let status = Command::new(format!("{}/release/ezkl", *CARGO_TARGET_DIR))
            .args([
                "setup",
                "-M",
                format!("{}/{}/network.onnx", test_dir, example_name).as_str(),
                "--pk-path",
                &format!("{}/{}/key.pk", test_dir, example_name),
                "--vk-path",
                &format!("{}/{}/key.vk", test_dir, example_name),
                &srs_path,
                format!("--settings-path={}", settings_path).as_str(),
            ])
            .status()
            .expect("failed to execute process");
        assert!(status.success());
        let status = Command::new(format!("{}/release/ezkl", *CARGO_TARGET_DIR))
            .args([
                "prove",
                "-W",
                format!("{}/{}/input.json", test_dir, example_name).as_str(),
                "-M",
                format!("{}/{}/network.onnx", test_dir, example_name).as_str(),
                "--proof-path",
                &format!("{}/{}/proof.pf", test_dir, example_name),
                "--pk-path",
                &format!("{}/{}/key.pk", test_dir, example_name),
                &srs_path,
                "--transcript=blake",
                "--strategy=single",
                format!("--settings-path={}", settings_path).as_str(),
                &format!("--check-mode={}", checkmode),
            ])
            .status()
            .expect("failed to execute process");
        assert!(status.success());
        let status = Command::new(format!("{}/release/ezkl", *CARGO_TARGET_DIR))
            .args([
                "verify",
                format!("--settings-path={}", settings_path).as_str(),
                "--proof-path",
                &format!("{}/{}/proof.pf", test_dir, example_name),
                "--vk-path",
                &format!("{}/{}/key.vk", test_dir, example_name),
                &srs_path,
            ])
            .status()
            .expect("failed to execute process");
        assert!(status.success());
    }

    // prove-serialize-verify, the usual full path
    fn kzg_fuzz(example_name: String, scale: usize, bits: usize, logrows: usize, transcript: &str) {
        let test_dir = TEST_DIR.path().to_str().unwrap();

        let status = Command::new(format!("{}/release/ezkl", *CARGO_TARGET_DIR))
            .args([
                "gen-settings",
                "-M",
                format!("{}/{}/network.onnx", test_dir, example_name).as_str(),
                "-O",
                format!("{}/{}/settings_fuzz.json", test_dir, example_name).as_str(),
                &format!("--scale={}", scale),
                "--batch-size=1",
            ])
            .status()
            .expect("failed to execute process");
        assert!(status.success());

        let status = Command::new(format!("{}/release/ezkl", *CARGO_TARGET_DIR))
            .args([
                "gen-witness",
                "-D",
                format!("{}/{}/input.json", test_dir, example_name).as_str(),
                "-M",
                format!("{}/{}/network.onnx", test_dir, example_name).as_str(),
                "--settings-path",
                format!("{}/{}/settings_fuzz.json", test_dir, example_name).as_str(),
                "-O",
                format!("{}/{}/witness_fuzz.json", test_dir, example_name).as_str(),
            ])
            .status()
            .expect("failed to execute process");
        assert!(status.success());

        let status = Command::new(format!("{}/release/ezkl", *CARGO_TARGET_DIR))
            .args([
                "fuzz",
                "-W",
                format!("{}/{}/witness_fuzz.json", test_dir, example_name).as_str(),
                "-M",
                format!("{}/{}/network.onnx", test_dir, example_name).as_str(),
                &format!("--bits={}", bits),
                &format!("--logrows={}", logrows),
                &format!("--scale={}", scale),
                &format!("--num-runs={}", 5),
                &format!("--transcript={}", transcript),
            ])
            .status()
            .expect("failed to execute process");
        assert!(status.success());
    }

    // prove-serialize-verify, the usual full path
    fn kzg_evm_prove_and_verify(
        example_name: String,
        input_visibility: &str,
        param_visibility: &str,
        output_visibility: &str,
<<<<<<< HEAD
        num_runs: usize,
=======
        logrows: usize,
>>>>>>> b8913c92
    ) {
        let test_dir = TEST_DIR.path().to_str().unwrap();
        let anvil_url = ANVIL_URL.as_str();

        let settings_path = format!("{}/{}/settings.json", test_dir, example_name);

        let status = Command::new(format!("{}/release/ezkl", *CARGO_TARGET_DIR))
            .args([
                "gen-settings",
                "-M",
                format!("{}/{}/network.onnx", test_dir, example_name).as_str(),
                format!("--settings-path={}", settings_path).as_str(),
                &format!("--input-visibility={}", input_visibility),
                &format!("--param-visibility={}", param_visibility),
                &format!("--output-visibility={}", output_visibility),
            ])
            .status()
            .expect("failed to execute process");
        assert!(status.success());

        let status = Command::new(format!("{}/release/ezkl", *CARGO_TARGET_DIR))
            .args([
                "calibrate-settings",
                "--data",
                format!("{}/{}/input.json", test_dir, example_name).as_str(),
                "-M",
                format!("{}/{}/network.onnx", test_dir, example_name).as_str(),
                format!("--settings-path={}", settings_path).as_str(),
            ])
            .status()
            .expect("failed to execute process");
        assert!(status.success());

        let srs_path = init_params(settings_path.clone().into());
        let srs_path = format!("--srs-path={}", srs_path);

        let status = Command::new(format!("{}/release/ezkl", *CARGO_TARGET_DIR))
            .args([
                "gen-witness",
                "-D",
                format!("{}/{}/input.json", test_dir, example_name).as_str(),
                "-M",
                format!("{}/{}/network.onnx", test_dir, example_name).as_str(),
                format!("--settings-path={}", settings_path).as_str(),
                "-O",
                format!("{}/{}/input.json", test_dir, example_name).as_str(),
            ])
            .status()
            .expect("failed to execute process");
        assert!(status.success());

        let status = Command::new(format!("{}/release/ezkl", *CARGO_TARGET_DIR))
            .args([
                "setup",
                "-M",
                format!("{}/{}/network.onnx", test_dir, example_name).as_str(),
                "--pk-path",
                &format!("{}/{}/key.pk", test_dir, example_name),
                "--vk-path",
                &format!("{}/{}/key.vk", test_dir, example_name),
                &srs_path,
                format!("--settings-path={}", settings_path).as_str(),
            ])
            .status()
            .expect("failed to execute process");
        assert!(status.success());

        let status = Command::new(format!("{}/release/ezkl", *CARGO_TARGET_DIR))
            .args([
                "prove",
                "-W",
                format!("{}/{}/input.json", test_dir, example_name).as_str(),
                "-M",
                format!("{}/{}/network.onnx", test_dir, example_name).as_str(),
                "--proof-path",
                &format!("{}/{}/proof.pf", test_dir, example_name),
                "--pk-path",
                &format!("{}/{}/key.pk", test_dir, example_name),
                &srs_path,
                "--transcript=evm",
                "--strategy=single",
                format!("--settings-path={}", settings_path).as_str(),
            ])
            .status()
            .expect("failed to execute process");
        assert!(status.success());

<<<<<<< HEAD
        let code_arg = format!("{}/{}/deployment.code", test_dir, example_name);
        let vk_arg = format!("{}/{}/key.vk", test_dir, example_name);
        let opt_arg = format!("--optimizer-runs={}", num_runs);
=======
        let circuit_settings = format!(
            "--settings-path={}/{}/settings.json",
            test_dir, example_name
        );
        let vk_arg = format!("{}/{}/key.vk", test_dir, example_name);
        let param_arg = format!("--srs-path={}/kzg{}.srs", test_dir, logrows);
>>>>>>> b8913c92
        let rpc_arg = format!("--rpc-url={}", anvil_url);
        let addr_path_arg = format!("--addr-path={}/{}/addr.txt", test_dir, example_name);
        let settings_arg = format!("--settings-path={}", settings_path);

        // create the verifier
        let mut args = vec![
            "create-evm-verifier",
            &srs_path,
            "--vk-path",
<<<<<<< HEAD
            &vk_arg,
            &opt_arg,
            &settings_arg,
=======
            vk_arg.as_str(),
            circuit_settings.as_str(),
>>>>>>> b8913c92
        ];

        let sol_arg = format!("{}/{}/kzg.sol", test_dir, example_name);

        // create everything to test the pipeline
        args.push("--sol-code-path");
        args.push(sol_arg.as_str());

        let status = Command::new(format!("{}/release/ezkl", *CARGO_TARGET_DIR))
            .args(&args)
            .status()
            .expect("failed to execute process");
        assert!(status.success());

        // deploy the verifier
        let mut args = vec![
            "deploy-evm-verifier",
            rpc_arg.as_str(),
            addr_path_arg.as_str(),
        ];

        args.push("--sol-code-path");
        args.push(sol_arg.as_str());

        let status = Command::new(format!("{}/release/ezkl", *CARGO_TARGET_DIR))
            .args(&args)
            .status()
            .expect("failed to execute process");
        assert!(status.success());

        // read in the address
        let addr = std::fs::read_to_string(format!("{}/{}/addr.txt", test_dir, example_name))
            .expect("failed to read address file");

        let deployed_addr_arg = format!("--addr={}", addr);

        // now verify the proof
        let pf_arg = format!("{}/{}/proof.pf", test_dir, example_name);
        let mut args = vec![
            "verify-evm",
            "--proof-path",
            pf_arg.as_str(),
            rpc_arg.as_str(),
            deployed_addr_arg.as_str(),
        ];

        let status = Command::new(format!("{}/release/ezkl", *CARGO_TARGET_DIR))
            .args(&args)
            .status()
            .expect("failed to execute process");
        assert!(status.success());
        // As sanity check, add example that should fail.
        args[2] = PF_FAILURE;
        let status = Command::new(format!("{}/release/ezkl", *CARGO_TARGET_DIR))
            .args(args)
            .status()
            .expect("failed to execute process");
        assert!(!status.success());
    }

    fn kzg_evm_on_chain_input_prove_and_verify(
        example_name: String,
        input_source: &str,
        output_source: &str,
    ) {
        let test_dir = TEST_DIR.path().to_str().unwrap();

        // set up the circuit
        let input_visbility = "public";
        let output_visbility = "public";
        let model_path = format!("{}/{}/network.onnx", test_dir, example_name);
        let settings_path = format!("{}/{}/settings.json", test_dir, example_name);

        let status = Command::new(format!("{}/release/ezkl", *CARGO_TARGET_DIR))
            .args([
                "gen-settings",
                "-M",
                &model_path,
                format!("--settings-path={}", settings_path).as_str(),
                &format!("--input-visibility={}", input_visbility),
                &format!("--output-visibility={}", output_visbility),
                "--param-visibility=private",
                "--bits=16",
                "-K=17",
            ])
            .status()
            .expect("failed to execute process");
        assert!(status.success());

        let srs_path = download_srs(17);
        let srs_path = format!("--srs-path={}", srs_path);

        let data_path = format!("{}/{}/input.json", test_dir, example_name);
        let witness_path = format!("{}/{}/witness.json", test_dir, example_name);
        let test_on_chain_data_path = format!("{}/{}/on_chain_input.json", test_dir, example_name);
        let rpc_arg = format!("--rpc-url={}", ANVIL_URL.as_str());

        let test_input_source = format!("--input-source={}", input_source);
        let test_output_source = format!("--output-source={}", output_source);

        let status = Command::new(format!("{}/release/ezkl", *CARGO_TARGET_DIR))
            .args([
                "setup-test-evm-data",
                "-D",
                data_path.as_str(),
                "-M",
                &model_path,
                format!("--settings-path={}", settings_path).as_str(),
                "--test-data",
                test_on_chain_data_path.as_str(),
                rpc_arg.as_str(),
                test_input_source.as_str(),
                test_output_source.as_str(),
            ])
            .status()
            .expect("failed to execute process");
        assert!(status.success());

        let status = Command::new(format!("{}/release/ezkl", *CARGO_TARGET_DIR))
            .args([
                "gen-witness",
                "-D",
                test_on_chain_data_path.as_str(),
                "-M",
                &model_path,
                format!("--settings-path={}", settings_path).as_str(),
                "-O",
                &witness_path,
            ])
            .status()
            .expect("failed to execute process");
        assert!(status.success());

        let status = Command::new(format!("{}/release/ezkl", *CARGO_TARGET_DIR))
            .args([
                "setup",
                "-M",
                &model_path,
                "--pk-path",
                &format!("{}/{}/key.pk", test_dir, example_name),
                "--vk-path",
                &format!("{}/{}/key.vk", test_dir, example_name),
                &srs_path,
                format!("--settings-path={}", settings_path).as_str(),
            ])
            .status()
            .expect("failed to execute process");
        assert!(status.success());

        let status = Command::new(format!("{}/release/ezkl", *CARGO_TARGET_DIR))
            .args([
                "prove",
                "-W",
                &witness_path,
                "-M",
                &model_path,
                "--proof-path",
                &format!("{}/{}/proof.pf", test_dir, example_name),
                "--pk-path",
                &format!("{}/{}/key.pk", test_dir, example_name),
                &srs_path,
                "--transcript=evm",
                "--strategy=single",
                format!("--settings-path={}", settings_path).as_str(),
            ])
            .status()
            .expect("failed to execute process");
        assert!(status.success());

        let vk_arg = format!("{}/{}/key.vk", test_dir, example_name);


        let sol_arg = format!("{}/{}/kzg.sol", test_dir, example_name);

        let status = Command::new(format!("{}/release/ezkl", *CARGO_TARGET_DIR))
            .args([
                "create-evm-da-verifier",
                format!("--settings-path={}", settings_path).as_str(),
                "--sol-code-path",
                sol_arg.as_str(),
<<<<<<< HEAD
                "--sol-bytecode-path",
                sol_bytecode_arg.as_str(),
                &srs_path,
=======
                param_arg.as_str(),
>>>>>>> b8913c92
                "--vk-path",
                &vk_arg,
                "-D",
<<<<<<< HEAD
                test_on_chain_data_path.as_str(),
                &opt_arg,
=======
                test_on_chain_data_path.as_str()
>>>>>>> b8913c92
            ])
            .status()
            .expect("failed to execute process");
        assert!(status.success());

        let addr_path_arg = format!("--addr-path={}/{}/addr.txt", test_dir, example_name);
        let status = Command::new(format!("{}/release/ezkl", *CARGO_TARGET_DIR))
            .args([
                "deploy-evm-da-verifier",
                format!("--settings-path={}", settings_path).as_str(),
                "-D",
                test_on_chain_data_path.as_str(),
                "--sol-code-path",
                sol_arg.as_str(),
                rpc_arg.as_str(),
                addr_path_arg.as_str(),
            ])
            .status()
            .expect("failed to execute process");
        assert!(status.success());

        let pf_arg = format!("{}/{}/proof.pf", test_dir, example_name);
        let uses_data_attestation = "--data-attestation".to_string();
        // read in the address
        let addr = std::fs::read_to_string(format!("{}/{}/addr.txt", test_dir, example_name))
            .expect("failed to read address file");

        let deployed_addr_arg = format!("--addr={}", addr);

        let mut args = vec![
            "verify-evm",
            "--proof-path",
            pf_arg.as_str(),
            deployed_addr_arg.as_str(),
            uses_data_attestation.as_str(),
            rpc_arg.as_str(),
        ];
        let status = Command::new(format!("{}/release/ezkl", *CARGO_TARGET_DIR))
            .args(&args)
            .status()
            .expect("failed to execute process");
        assert!(status.success());
        // As sanity check, add example that should fail.
        args[2] = PF_FAILURE;
        let status = Command::new(format!("{}/release/ezkl", *CARGO_TARGET_DIR))
            .args(args)
            .status()
            .expect("failed to execute process");
        assert!(!status.success());
    }

    fn build_ezkl() {
        let status = Command::new("cargo")
            .args([
                "build",
                "--release",
                "--features",
                "render",
                "--bin",
                "ezkl",
            ])
            .status()
            .expect("failed to execute process");
        assert!(status.success());
    }
}<|MERGE_RESOLUTION|>--- conflicted
+++ resolved
@@ -518,11 +518,7 @@
 
                     crate::native_tests::mv_test_(test);
                     crate::native_tests::start_anvil();
-<<<<<<< HEAD
-                    kzg_evm_on_chain_input_prove_and_verify(test.to_string(), 200, "on-chain", "file");
-=======
-                    kzg_evm_on_chain_input_prove_and_verify(test.to_string(), "on-chain", "file", 17);
->>>>>>> b8913c92
+                    kzg_evm_on_chain_input_prove_and_verify(test.to_string(), "on-chain", "file");
                 }
             });
 
@@ -533,11 +529,7 @@
 
                     crate::native_tests::mv_test_(test);
                     crate::native_tests::start_anvil();
-<<<<<<< HEAD
-                    kzg_evm_on_chain_input_prove_and_verify(test.to_string(), 200, "file", "on-chain");
-=======
-                    kzg_evm_on_chain_input_prove_and_verify(test.to_string(), "file", "on-chain", 17);
->>>>>>> b8913c92
+                    kzg_evm_on_chain_input_prove_and_verify(test.to_string(), "file", "on-chain");
                 }
             });
 
@@ -549,11 +541,7 @@
 
                     crate::native_tests::mv_test_(test);
                     crate::native_tests::start_anvil();
-<<<<<<< HEAD
-                    kzg_evm_on_chain_input_prove_and_verify(test.to_string(), 200, "on-chain", "on-chain");
-=======
-                    kzg_evm_on_chain_input_prove_and_verify(test.to_string(), "on-chain", "on-chain", 17);
->>>>>>> b8913c92
+                    kzg_evm_on_chain_input_prove_and_verify(test.to_string(), "on-chain", "on-chain");
                 }
             });
 
@@ -566,11 +554,7 @@
 
                     crate::native_tests::mv_test_(test);
                     crate::native_tests::start_anvil();
-<<<<<<< HEAD
-                    kzg_evm_prove_and_verify(test.to_string(), "private", "private", "public", 1);
-=======
-                    kzg_evm_prove_and_verify(test.to_string(), "private", "private", "public", 17);
->>>>>>> b8913c92
+                    kzg_evm_prove_and_verify(test.to_string(), "private", "private", "public");
                 }
 
                 #(#[test_case(TESTS_EVM[N])])*
@@ -579,11 +563,7 @@
 
                     crate::native_tests::mv_test_(test);
                     crate::native_tests::start_anvil();
-<<<<<<< HEAD
-                    kzg_evm_prove_and_verify(test.to_string(), "hashed", "private", "private", 1);
-=======
-                    kzg_evm_prove_and_verify(test.to_string(), "hashed", "private", "private", 17);
->>>>>>> b8913c92
+                    kzg_evm_prove_and_verify(test.to_string(), "hashed", "private", "private");
                 }
 
                 #(#[test_case(TESTS_EVM[N])])*
@@ -592,11 +572,7 @@
 
                     crate::native_tests::mv_test_(test);
                     crate::native_tests::start_anvil();
-<<<<<<< HEAD
-                    kzg_evm_prove_and_verify(test.to_string(), "private", "hashed", "public", 1);
-=======
-                    kzg_evm_prove_and_verify(test.to_string(), "private", "hashed", "public", 17);
->>>>>>> b8913c92
+                    kzg_evm_prove_and_verify(test.to_string(), "private", "hashed", "public");
                 }
 
                 #(#[test_case(TESTS_EVM[N])])*
@@ -605,11 +581,7 @@
 
                     crate::native_tests::mv_test_(test);
                     crate::native_tests::start_anvil();
-<<<<<<< HEAD
-                    kzg_evm_prove_and_verify(test.to_string(), "private", "private", "hashed", 1);
-=======
-                    kzg_evm_prove_and_verify(test.to_string(), "private", "private", "hashed", 17);
->>>>>>> b8913c92
+                    kzg_evm_prove_and_verify(test.to_string(), "private", "private", "hashed");
                 }
 
 
@@ -1109,11 +1081,6 @@
             .expect("failed to execute process");
         assert!(status.success());
 
-<<<<<<< HEAD
-        let code_arg = format!("{}/{}/evm_aggr.code", test_dir, example_name);
-=======
-        let param_arg = format!("--srs-path={}/kzg23.srs", test_dir);
->>>>>>> b8913c92
         let vk_arg = format!("{}/{}/evm_aggr.vk", test_dir, example_name);
 
         fn build_args<'a>(
@@ -1133,18 +1100,9 @@
 
         let base_args = vec![
             "create-evm-verifier-aggr",
-<<<<<<< HEAD
-            "--deployment-code-path",
-            code_arg.as_str(),
             srs_path.as_str(),
             "--vk-path",
-            &vk_arg,
-            "--optimizer-runs=1",
-=======
-            param_arg.as_str(),
-            "--vk-path",
             vk_arg.as_str(),
->>>>>>> b8913c92
         ];
 
         let args = build_args(base_args, &sol_arg);
@@ -1365,11 +1323,6 @@
         input_visibility: &str,
         param_visibility: &str,
         output_visibility: &str,
-<<<<<<< HEAD
-        num_runs: usize,
-=======
-        logrows: usize,
->>>>>>> b8913c92
     ) {
         let test_dir = TEST_DIR.path().to_str().unwrap();
         let anvil_url = ANVIL_URL.as_str();
@@ -1457,18 +1410,7 @@
             .expect("failed to execute process");
         assert!(status.success());
 
-<<<<<<< HEAD
-        let code_arg = format!("{}/{}/deployment.code", test_dir, example_name);
         let vk_arg = format!("{}/{}/key.vk", test_dir, example_name);
-        let opt_arg = format!("--optimizer-runs={}", num_runs);
-=======
-        let circuit_settings = format!(
-            "--settings-path={}/{}/settings.json",
-            test_dir, example_name
-        );
-        let vk_arg = format!("{}/{}/key.vk", test_dir, example_name);
-        let param_arg = format!("--srs-path={}/kzg{}.srs", test_dir, logrows);
->>>>>>> b8913c92
         let rpc_arg = format!("--rpc-url={}", anvil_url);
         let addr_path_arg = format!("--addr-path={}/{}/addr.txt", test_dir, example_name);
         let settings_arg = format!("--settings-path={}", settings_path);
@@ -1478,14 +1420,8 @@
             "create-evm-verifier",
             &srs_path,
             "--vk-path",
-<<<<<<< HEAD
             &vk_arg,
-            &opt_arg,
             &settings_arg,
-=======
-            vk_arg.as_str(),
-            circuit_settings.as_str(),
->>>>>>> b8913c92
         ];
 
         let sol_arg = format!("{}/{}/kzg.sol", test_dir, example_name);
@@ -1666,22 +1602,11 @@
                 format!("--settings-path={}", settings_path).as_str(),
                 "--sol-code-path",
                 sol_arg.as_str(),
-<<<<<<< HEAD
-                "--sol-bytecode-path",
-                sol_bytecode_arg.as_str(),
                 &srs_path,
-=======
-                param_arg.as_str(),
->>>>>>> b8913c92
                 "--vk-path",
                 &vk_arg,
                 "-D",
-<<<<<<< HEAD
-                test_on_chain_data_path.as_str(),
-                &opt_arg,
-=======
                 test_on_chain_data_path.as_str()
->>>>>>> b8913c92
             ])
             .status()
             .expect("failed to execute process");
