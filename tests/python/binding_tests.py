import ezkl
import os
import pytest
import json
import asyncio
import subprocess
import time

folder_path = os.path.abspath(
    os.path.join(
        os.path.dirname(__file__),
        '.',
    )
)

examples_path = os.path.abspath(
    os.path.join(
        folder_path,
        '..',
        '..',
        'examples',
    )
)

srs_path = os.path.join(folder_path, 'kzg_test.params')
params_k17_path = os.path.join(folder_path, 'kzg_test_k17.params')
params_k20_path = os.path.join(folder_path, 'kzg_test_k20.params')
anvil_url = "http://localhost:3030"


def setup_module(module):
    """setup anvil."""
    global proc
    # requries an anvil install
    proc = subprocess.Popen(["anvil", "-p", "3030"])
    time.sleep(1)


def teardown_module(module):
    """teardown anvil.
    """
    proc.terminate()


def test_table_1l_average():
    """
    Test for table() with 1l_average.onnx
    """
    path = os.path.join(
        examples_path,
        'onnx',
        '1l_average',
        'network.onnx'
    )

    expected_table = (
        " \n"
        "┌─────────┬───────────┬────────┬──────────────┬─────┐\n"
        "│ opkind  │ out_scale │ inputs │ out_dims     │ idx │\n"
        "├─────────┼───────────┼────────┼──────────────┼─────┤\n"
        "│ Input   │ 7         │        │ [1, 3, 2, 2] │ 0   │\n"
        "├─────────┼───────────┼────────┼──────────────┼─────┤\n"
        "│ PAD     │ 7         │ [0]    │ [1, 3, 4, 4] │ 1   │\n"
        "├─────────┼───────────┼────────┼──────────────┼─────┤\n"
        "│ SUMPOOL │ 7         │ [1]    │ [1, 3, 3, 3] │ 2   │\n"
        "├─────────┼───────────┼────────┼──────────────┼─────┤\n"
        "│ RESHAPE │ 7         │ [2]    │ [3, 3, 3]    │ 3   │\n"
        "└─────────┴───────────┴────────┴──────────────┴─────┘"
    )
    assert ezkl.table(path) == expected_table


def test_gen_srs():
    """
    test for gen_srs() with 17 logrows and 20 logrows.
    You may want to comment this test as it takes a long time to run
    """
    ezkl.gen_srs(params_k17_path, 17)
    assert os.path.isfile(params_k17_path)

    ezkl.gen_srs(params_k20_path, 20)
    assert os.path.isfile(params_k20_path)


async def calibrate():
    data_path = os.path.join(
        examples_path,
        'onnx',
        '1l_average',
        'input.json'
    )
    model_path = os.path.join(
        examples_path,
        'onnx',
        '1l_average',
        'network.onnx'
    )
    output_path = os.path.join(
        folder_path,
        'settings.json'
    )

    run_args = ezkl.PyRunArgs()
    run_args.input_visibility = "hashed"
    run_args.output_visibility = "hashed"

    # TODO: Dictionary outputs
    res = ezkl.gen_settings(
        model_path, output_path, py_run_args=run_args)
    assert res == True

    res = await ezkl.calibrate_settings(
        data_path, model_path, output_path, "resources")
    assert res == True
    assert os.path.isfile(output_path)


def test_calibrate():
    """
    Test for calibrate
    """
    asyncio.run(calibrate())


def test_forward():
    """
    Test for vanilla forward pass
    """
    data_path = os.path.join(
        examples_path,
        'onnx',
        '1l_average',
        'input.json'
    )
    model_path = os.path.join(
        examples_path,
        'onnx',
        '1l_average',
        'network.onnx'
    )
    output_path = os.path.join(
        folder_path,
        'witness.json'
    )
    settings_path = os.path.join(
        folder_path,
        'settings.json'
    )

    res = ezkl.gen_witness(data_path, model_path,
                               output_path, settings_path=settings_path)

    with open(output_path, "r") as f:
        data = json.load(f)

    assert data["inputs"] == res["inputs"]
    assert data["outputs"] == res["outputs"]

    assert data["processed_inputs"]["poseidon_hash"] == res["processed_inputs"]["poseidon_hash"] == [[
        8270957937025516140, 11801026918842104328, 2203849898884507041, 140307258138425306]]
    assert data["processed_outputs"]["poseidon_hash"] == res["processed_outputs"]["poseidon_hash"] == [[4554067273356176515, 2525802612124249168,
                                                                                                        5413776662459769622, 1194961624936436872]]


def test_get_srs():
    """
    Test for get_srs
    """
    settings_path = os.path.join(folder_path, 'settings.json')
    res = ezkl.get_srs(srs_path, settings_path)

    assert res == True

    assert os.path.isfile(srs_path)


def test_mock():
    """
    Test for mock
    """

    data_path = os.path.join(
        folder_path,
        'witness.json'
    )

    model_path = os.path.join(
        examples_path,
        'onnx',
        '1l_average',
        'network.onnx'
    )

    settings_path = os.path.join(folder_path, 'settings.json')

    res = ezkl.mock(data_path, model_path,
                        settings_path)
    assert res == True


def test_setup():
    """
    Test for setup
    """

    data_path = os.path.join(
        folder_path,
        'witness.json'
    )

    model_path = os.path.join(
        examples_path,
        'onnx',
        '1l_average',
        'network.onnx'
    )

    pk_path = os.path.join(folder_path, 'test.pk')
    vk_path = os.path.join(folder_path, 'test.vk')
    settings_path = os.path.join(folder_path, 'settings.json')

    res = ezkl.setup(
        model_path,
        vk_path,
        pk_path,
        srs_path,
        settings_path,
    )
    assert res == True
    assert os.path.isfile(vk_path)
    assert os.path.isfile(pk_path)
    assert os.path.isfile(settings_path)


def test_setup_evm():
    """
    Test for setup
    """

    model_path = os.path.join(
        examples_path,
        'onnx',
        '1l_average',
        'network.onnx'
    )

    pk_path = os.path.join(folder_path, 'test_evm.pk')
    vk_path = os.path.join(folder_path, 'test_evm.vk')
    settings_path = os.path.join(folder_path, 'settings.json')

    res = ezkl.setup(
        model_path,
        vk_path,
        pk_path,
        srs_path,
        settings_path,
    )
    assert res == True
    assert os.path.isfile(vk_path)
    assert os.path.isfile(pk_path)
    assert os.path.isfile(settings_path)


def test_prove_and_verify():
    """
    Test for prove and verify
    """

    data_path = os.path.join(
        folder_path,
        'witness.json'
    )

    model_path = os.path.join(
        examples_path,
        'onnx',
        '1l_average',
        'network.onnx'
    )

    pk_path = os.path.join(folder_path, 'test.pk')
    proof_path = os.path.join(folder_path, 'test.pf')
    settings_path = os.path.join(folder_path, 'settings.json')

    res = ezkl.prove(
        data_path,
        model_path,
        pk_path,
        proof_path,
        srs_path,
        "poseidon",
        "single",
        settings_path,
    )
    assert res['transcript_type'] == 'Poseidon'
    assert os.path.isfile(proof_path)

    vk_path = os.path.join(folder_path, 'test.vk')
    res = ezkl.verify(proof_path, settings_path,
                          vk_path, srs_path)
    assert res == True
    assert os.path.isfile(vk_path)


def test_prove_evm():
    """
    Test for prove using evm transcript
    """

    data_path = os.path.join(
        folder_path,
        'witness.json'
    )

    model_path = os.path.join(
        examples_path,
        'onnx',
        '1l_average',
        'network.onnx'
    )

    pk_path = os.path.join(folder_path, 'test_evm.pk')
    proof_path = os.path.join(folder_path, 'test_evm.pf')
    settings_path = os.path.join(folder_path, 'settings.json')
<<<<<<< HEAD
    res = ezkl_lib.prove(
=======

    res = ezkl.prove(
>>>>>>> 28793564
        data_path,
        model_path,
        pk_path,
        proof_path,
        srs_path,
        "evm",
        "single",
        settings_path,
    )
    assert res['transcript_type'] == 'EVM'
    assert os.path.isfile(proof_path)

    res = ezkl.print_proof_hex(proof_path)
    # to figure out a better way of testing print_proof_hex
    assert type(res) == str


def test_create_evm_verifier():
    """
    Create EVM verifier with solidity code
    In order to run this test you will need to install solc in your environment
    """
    vk_path = os.path.join(folder_path, 'test_evm.vk')
    settings_path = os.path.join(folder_path, 'settings.json')
    sol_code_path = os.path.join(folder_path, 'test.sol')
    abi_path = os.path.join(folder_path, 'test.abi')

    res = ezkl.create_evm_verifier(
        vk_path,
        srs_path,
        settings_path,
        sol_code_path,
        abi_path
    )

    assert res == True
    assert os.path.isfile(sol_code_path)


def test_deploy_evm():
    """
    Verifies an evm proof
    In order to run this you will need to install solc in your environment
    """
    addr_path = os.path.join(folder_path, 'address.json')
    sol_code_path = os.path.join(folder_path, 'test.sol')

    # TODO: without optimization there will be out of gas errors
    # sol_code_path = os.path.join(folder_path, 'test.sol')

    res = ezkl.deploy_evm(
        addr_path,
        sol_code_path,
        rpc_url=anvil_url,
    )

    assert res == True


def test_verify_evm():
    """
    Verifies an evm proof
    In order to run this you will need to install solc in your environment
    """
    proof_path = os.path.join(folder_path, 'test_evm.pf')
    addr_path = os.path.join(folder_path, 'address.json')

    with open(addr_path, 'r') as file:
        addr = file.read().rstrip()

    print(addr)

    # TODO: without optimization there will be out of gas errors
    # sol_code_path = os.path.join(folder_path, 'test.sol')

    res = ezkl.verify_evm(
        proof_path,
        addr,
        rpc_url=anvil_url,
        # sol_code_path
        # optimizer_runs
    )

    assert res == True


async def aggregate_and_verify_aggr():
    data_path = os.path.join(
        examples_path,
        'onnx',
        '1l_relu',
        'input.json'
    )

    model_path = os.path.join(
        examples_path,
        'onnx',
        '1l_relu',
        'network.onnx'
    )

    pk_path = os.path.join(folder_path, '1l_relu.pk')
    vk_path = os.path.join(folder_path, '1l_relu.vk')
    settings_path = os.path.join(
        folder_path, '1l_relu_aggr_settings.json')

   # TODO: Dictionary outputs
    res = ezkl.gen_settings(model_path, settings_path)
    assert res == True

    res = await ezkl.calibrate_settings(
        data_path, model_path, settings_path, "resources")
    assert res == True
    assert os.path.isfile(settings_path)

    ezkl.setup(
        model_path,
        vk_path,
        pk_path,
        srs_path,
        settings_path,
    )

    proof_path = os.path.join(folder_path, '1l_relu.pf')

    output_path = os.path.join(
        folder_path,
        '1l_relu_aggr_witness.json'
    )

    res = ezkl.gen_witness(data_path, model_path,
                               output_path, settings_path=settings_path)

    ezkl.prove(
        output_path,
        model_path,
        pk_path,
        proof_path,
        srs_path,
        "poseidon",
        "accum",
        settings_path,
    )

    aggregate_proof_path = os.path.join(folder_path, 'aggr_1l_relu.pf')
    aggregate_vk_path = os.path.join(folder_path, 'aggr_1l_relu.vk')

    res = ezkl.aggregate(
        aggregate_proof_path,
        [proof_path],
        aggregate_vk_path,
        params_k20_path,
        "poseidon",
        20,
        "unsafe"
    )

    assert res == True
    assert os.path.isfile(aggregate_proof_path)
    assert os.path.isfile(aggregate_vk_path)

    res = ezkl.verify_aggr(
        aggregate_proof_path,
        aggregate_vk_path,
        params_k20_path,
        20,
    )
    assert res == True


def test_aggregate_and_verify_aggr():
    """
    Tests for aggregated proof and verifying aggregate proof
    """
    asyncio.run(aggregate_and_verify_aggr())


async def evm_aggregate_and_verify_aggr():
    data_path = os.path.join(
        examples_path,
        'onnx',
        '1l_relu',
        'input.json'
    )

    model_path = os.path.join(
        examples_path,
        'onnx',
        '1l_relu',
        'network.onnx'
    )

    pk_path = os.path.join(folder_path, '1l_relu.pk')
    vk_path = os.path.join(folder_path, '1l_relu.vk')
    settings_path = os.path.join(
        folder_path, '1l_relu_evm_aggr_settings.json')

    ezkl.gen_settings(
        model_path,
        settings_path,
    )

    await ezkl.calibrate_settings(
        data_path,
        model_path,
        settings_path,
        "resources",
    )

    ezkl.setup(
        model_path,
        vk_path,
        pk_path,
        srs_path,
        settings_path,
    )

    proof_path = os.path.join(folder_path, '1l_relu.pf')

    output_path = os.path.join(
        folder_path,
        '1l_relu_aggr_evm_witness.json'
    )

    res = ezkl.gen_witness(data_path, model_path,
                               output_path, settings_path=settings_path)

    ezkl.prove(
        output_path,
        model_path,
        pk_path,
        proof_path,
        srs_path,
        "poseidon",
        "accum",
        settings_path,
    )

    aggregate_proof_path = os.path.join(folder_path, 'aggr_evm_1l_relu.pf')
    aggregate_vk_path = os.path.join(folder_path, 'aggr_evm_1l_relu.vk')

    res = ezkl.aggregate(
        aggregate_proof_path,
        [proof_path],
        aggregate_vk_path,
        params_k20_path,
        "evm",
        20,
        "unsafe"
    )

    assert res == True
    assert os.path.isfile(aggregate_proof_path)
    assert os.path.isfile(aggregate_vk_path)

    sol_code_path = os.path.join(folder_path, 'aggr_evm_1l_relu.sol')
    abi_path = os.path.join(folder_path, 'aggr_evm_1l_relu.abi')

    res = ezkl.create_evm_verifier_aggr(
        aggregate_vk_path,
        params_k20_path,
        sol_code_path,
        abi_path
    )

    assert res == True
    assert os.path.isfile(sol_code_path)

    addr_path = os.path.join(folder_path, 'address_aggr.json')

    res = ezkl.deploy_evm(
        addr_path,
        sol_code_path,
        rpc_url=anvil_url,
    )

    # as a sanity check
    res = ezkl.verify_aggr(
        aggregate_proof_path,
        aggregate_vk_path,
        params_k20_path,
        20,
    )
    assert res == True

    # with open(addr_path, 'r') as file:
    #     addr_aggr = file.read().rstrip()

    # res = ezkl.verify_evm(
    #     aggregate_proof_path,
    #     addr_aggr,
    #     rpc_url=anvil_url,
    # )

    # assert res == True


def test_evm_aggregate_and_verify_aggr():
    """
    Tests for aggregated proof and verifying aggregate proof
    """
    asyncio.run(evm_aggregate_and_verify_aggr())<|MERGE_RESOLUTION|>--- conflicted
+++ resolved
@@ -322,12 +322,7 @@
     pk_path = os.path.join(folder_path, 'test_evm.pk')
     proof_path = os.path.join(folder_path, 'test_evm.pf')
     settings_path = os.path.join(folder_path, 'settings.json')
-<<<<<<< HEAD
-    res = ezkl_lib.prove(
-=======
-
     res = ezkl.prove(
->>>>>>> 28793564
         data_path,
         model_path,
         pk_path,
