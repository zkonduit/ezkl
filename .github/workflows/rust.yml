name: Rust
on:
  push:
    branches: ["main"]
    paths-ignore:
      - "README.md"
      - "cla.md"
  pull_request:
    branches: ["main"]
    paths-ignore:
      - "README.md"
      - "cla.md"

concurrency:
  group: ${{ github.workflow }}-${{ github.event.pull_request.number || github.ref }}
  cancel-in-progress: true

env:
  CARGO_TERM_COLOR: always

jobs:
  build:
    runs-on: ubuntu-latest

    steps:
      - uses: actions/checkout@v4
      - uses: actions-rs/toolchain@v1
        with:
          toolchain: nightly-2023-08-24
          override: true
          components: rustfmt, clippy
      - name: Build
        run: cargo build --verbose

  docs:
    runs-on: ubuntu-latest
    steps:
      - uses: actions/checkout@v4
      - uses: actions-rs/toolchain@v1
        with:
          toolchain: nightly-2023-08-24
          override: true
          components: rustfmt, clippy
      - name: Docs
        run: cargo doc --verbose

  library-tests:
    runs-on: ubuntu-latest-32-cores
    steps:
      - uses: actions/checkout@v4
      - uses: actions-rs/toolchain@v1
        with:
          toolchain: nightly-2023-08-24
          override: true
          components: rustfmt, clippy
      - uses: baptiste0928/cargo-install@v1
        with:
          crate: cargo-nextest
          locked: true
      - name: Doc tests
        # nextest doesn't support --doc tests
        run: cargo test --doc --verbose
      - name: Library tests
        run: cargo nextest run --lib --verbose

  ultra-overflow-tests:
    runs-on: self-hosted
    steps:
      - uses: actions/checkout@v4
      - uses: actions-rs/toolchain@v1
        with:
          toolchain: nightly-2023-08-24
          override: true
          components: rustfmt, clippy
      - uses: baptiste0928/cargo-install@v1
        with:
          crate: cargo-nextest
          locked: true
      - uses: mwilliamson/setup-wasmtime-action@v2
        with:
          wasmtime-version: "3.0.1"
      - name: Install wasm32-wasi
        run: rustup target add wasm32-wasi
      - name: Install cargo-wasi
        run: cargo install cargo-wasi
      # - name: Matmul overflow (wasi)
      #   run: cargo wasi test matmul_col_ultra_overflow -- --include-ignored --nocapture
      # - name: Conv overflow (wasi)
      #   run: cargo wasi test conv_col_ultra_overflow -- --include-ignored --nocapture
      - name: Conv + relu overflow (wasi)
        run: cargo wasi test conv_relu_col_ultra_overflow -- --include-ignored --nocapture
      # - name: Matmul overflow
      #   run: RUST_LOG=debug cargo nextest run matmul_col_ultra_overflow --no-capture -- --include-ignored
      # - name: Conv overflow
      #   run: RUST_LOG=debug cargo nextest run conv_col_ultra_overflow --no-capture -- --include-ignored
      - name: Conv + relu overflow
        run: RUST_LOG=debug cargo nextest run conv_relu_col_ultra_overflow --no-capture -- --include-ignored

  model-serialization:
    runs-on: ubuntu-latest-16-cores
    steps:
      - uses: actions/checkout@v4
      - uses: actions-rs/toolchain@v1
        with:
          toolchain: nightly-2023-08-24
          override: true
          components: rustfmt, clippy
      - uses: baptiste0928/cargo-install@v1
        with:
          crate: cargo-nextest
          locked: true
      - name: Model serialization
        run: cargo nextest run native_tests::tests::model_serialization_::t
      - name: Model serialization different binary ID
        run: cargo nextest run native_tests::tests::model_serialization_different_binaries_  --test-threads 1

  wasm32-tests:
    runs-on: ubuntu-latest
    # needs: [build,  library-tests, docs]
    steps:
      - uses: actions/checkout@v4
      - uses: actions-rs/toolchain@v1
        with:
          toolchain: nightly-2023-08-24
          override: true
          components: rustfmt, clippy
      - uses: jetli/wasm-pack-action@v0.4.0
      - uses: nanasess/setup-chromedriver@v2
        with:
          chromedriver-version: "115.0.5790.102"
      - name: Install wasm32-unknown-unknown
        run: rustup target add wasm32-unknown-unknown
      - name: Install wasm runner
        run: cargo install wasm-server-runner
      - name: Add rust-src
        run: rustup component add rust-src --toolchain nightly-2023-08-24-x86_64-unknown-linux-gnu
      - name: Run wasm verifier tests
        run: wasm-pack test --chrome --headless -- -Z build-std="panic_abort,std" --features web

  tutorial:
    runs-on: ubuntu-latest
    needs: [build, library-tests, docs]
    steps:
      - uses: actions/checkout@v4
      - uses: actions-rs/toolchain@v1
        with:
          toolchain: nightly-2023-08-24
          override: true
          components: rustfmt, clippy
      - uses: baptiste0928/cargo-install@v1
        with:
          crate: cargo-nextest
          locked: true
      - name: Circuit Render
        run: cargo nextest run --release --verbose tests::tutorial_


  mock-proving-tests:
    runs-on: self-hosted
    # needs: [build,  library-tests, docs]
    steps:
      - uses: actions/checkout@v4
      - uses: actions-rs/toolchain@v1
        with:
          toolchain: nightly-2023-08-24
          override: true
          components: rustfmt, clippy
      - uses: baptiste0928/cargo-install@v1
        with:
          crate: cargo-nextest
          locked: true
      - name: Mock fixed inputs
        run: cargo nextest run --release --verbose tests::mock_fixed_inputs_ --test-threads 32
      - name: Mock fixed outputs
        run: cargo nextest run --release --verbose tests::mock_fixed_outputs --test-threads 32
      - name: Mock accuracy calibration
        run: cargo nextest run --release --verbose tests::mock_accuracy_cal_tests::a
      - name: hashed inputs
        run: cargo nextest run --release --verbose tests::mock_hashed_input_::t  --test-threads 32
      - name: hashed params
        run: cargo nextest run --release --verbose tests::mock_hashed_params_::t  --test-threads 32
      - name: hashed outputs
        run: cargo nextest run --release --verbose tests::mock_hashed_output_::t  --test-threads 32
      - name: hashed inputs + params + outputs
        run: cargo nextest run --release --verbose tests::mock_hashed_all_::t  --test-threads 32
<<<<<<< HEAD
=======
      - name: hashed inputs + fixed params
        run: cargo nextest run --release --verbose tests::mock_hashed_output_fixed_params_::t  --test-threads 32
>>>>>>> a919421d
      - name: encrypted inputs
        run: cargo nextest run --release --verbose tests::mock_encrypted_input_::t  --test-threads 32
      - name: encrypted params
        run: cargo nextest run --release --verbose tests::mock_encrypted_params_::t  --test-threads 32
      - name: encrypted outputs
        run: cargo nextest run --release --verbose tests::mock_encrypted_output_::t  --test-threads 32
      - name: encrypted inputs + params
        run: cargo nextest run --release --verbose tests::mock_encrypted_input_params_::t  --test-threads 32
      - name: encrypted inputs + params + outputs
        run: cargo nextest run --release --verbose tests::mock_encrypted_all_::t  --test-threads 32
      - name: encrypted inputs + hashed params
        run: cargo nextest run --release --verbose tests::mock_encrypted_input_hashed_params_::t  --test-threads 32
      - name: MNIST Gan Mock
        run: cargo nextest run --release --verbose tests::large_mock_::large_tests_4_expects -- --include-ignored
      - name: NanoGPT Mock
        run: cargo nextest run --release --verbose tests::large_mock_::large_tests_1_expects -- --include-ignored
      - name: Self Attention Mock
        run: cargo nextest run --release --verbose tests::large_mock_::large_tests_0_expects -- --include-ignored
      - name: Multihead Attention Mock
        run: cargo nextest run --release --verbose tests::large_mock_::large_tests_2_expects -- --include-ignored
      - name: public outputs
        run: cargo nextest run --release --verbose tests::mock_public_outputs_ --test-threads 32
      - name: public outputs + batch size == 10
        run: cargo nextest run --release --verbose tests::mock_large_batch_public_outputs_ --test-threads 32
      - name: public inputs
        run: cargo nextest run --release --verbose tests::mock_public_inputs_ --test-threads 32
      - name: fixed params
        run: cargo nextest run --release --verbose tests::mock_fixed_params_ --test-threads 32

  prove-and-verify-evm-tests:
    runs-on: ubuntu-latest-16-cores
    needs: [build, library-tests, python-tests]
    steps:
      - uses: actions/checkout@v4
      - uses: actions-rs/toolchain@v1
        with:
          toolchain: nightly-2023-08-24
          override: true
          components: rustfmt, clippy
      - uses: baptiste0928/cargo-install@v1
        with:
          crate: cargo-nextest
          locked: true
      - name: Install solc
        run: (hash svm 2>/dev/null || cargo install svm-rs) && svm install 0.8.20 && solc --version
      - name: Install Anvil
        run: cargo install --git https://github.com/foundry-rs/foundry --rev 95a93cd397f25f3f8d49d2851eb52bc2d52dd983 --profile local --locked anvil --force
      - name: KZG prove and verify tests (EVM)
        run: cargo nextest run --release --verbose tests_evm::kzg_evm_prove_and_verify --test-threads 1
      - name: KZG prove and verify tests (EVM + hashed inputs)
        run: cargo nextest run --release --verbose tests_evm::kzg_evm_hashed_input_prove_and_verify --test-threads 1
      - name: KZG prove and verify tests (EVM + hashed params)
        run: cargo nextest run --release --verbose tests_evm::kzg_evm_hashed_params_prove_and_verify --test-threads 1
      - name: KZG prove and verify tests (EVM + hashed outputs)
        run: cargo nextest run --release --verbose tests_evm::kzg_evm_hashed_output_prove_and_verify --test-threads 1
      - name: KZG prove and verify tests (EVM + on chain inputs)
        run: cargo nextest run --release --verbose tests_evm::kzg_evm_on_chain_input_prove_and_verify --test-threads 1
      - name: KZG prove and verify tests (EVM + on chain outputs)
        run: cargo nextest run --release --verbose tests_evm::kzg_evm_on_chain_output_prove_and_verify --test-threads 1
      - name: KZG prove and verify tests (EVM + on chain inputs & outputs)
        run: cargo nextest run --release --verbose tests_evm::kzg_evm_on_chain_input_output_prove_and_verify --test-threads 1

  prove-and-verify-tests:
    runs-on: ubuntu-latest-32-cores
    needs: [build, library-tests, python-tests]
    steps:
      - uses: actions/checkout@v4
      - uses: actions-rs/toolchain@v1
        with:
          toolchain: nightly-2023-08-24
          override: true
          components: rustfmt, clippy
      - uses: jetli/wasm-pack-action@v0.4.0
      - name: Add wasm32-unknown-unknown target
        run: rustup target add wasm32-unknown-unknown

      - name: Install wasm-server-runner
        run: cargo install wasm-server-runner

      - name: Add rust-src
        run: rustup component add rust-src --toolchain nightly-2023-08-24-x86_64-unknown-linux-gnu

      - name: Build wasm files for both web and nodejs compilation targets
        run: |
          wasm-pack build --target nodejs --out-dir ./tests/wasm/nodejs . -- -Z build-std="panic_abort,std"

      - name: Replace memory definition in nodejs
        run: |
          sed -i "3s|.*|imports['env'] = {memory: new WebAssembly.Memory({initial:20,maximum:65536,shared:true})}|" tests/wasm/nodejs/ezkl.js
      - uses: actions/checkout@v3
      - name: Use pnpm 8
        uses: pnpm/action-setup@v2
        with:
          version: 8
      - name: Use Node.js 18.12.1
        uses: actions/setup-node@v3
        with:
          node-version: '18.12.1'
          cache: 'pnpm'
      - name: Install dependencies
        run: |
          pnpm install --no-frozen-lockfile
        env:
          CI: false
          NODE_ENV: development
      - uses: baptiste0928/cargo-install@v1
        with:
          crate: cargo-nextest
          locked: true
<<<<<<< HEAD
=======
      - name: Build wasm files for both web and nodejs compilation targets
        run: |
            wasm-pack build --release --target nodejs --out-dir ./tests/wasm/nodejs . -- -Z build-std="panic_abort,std"
      - name: Replace memory definition in nodejs
        run: |
            sed -i "3s|.*|imports['env'] = {memory: new WebAssembly.Memory({initial:20,maximum:65536,shared:true})}|" tests/wasm/nodejs/ezkl.js
      - name: KZG prove and verify tests (public outputs + column overflow)
        run: cargo nextest run --release --verbose tests::kzg_prove_and_verify_with_overflow_::w --test-threads 8
      - name: KZG prove and verify tests (public outputs + fixed params + column overflow)
        run: cargo nextest run --release --verbose tests::kzg_prove_and_verify_with_overflow_fixed_params_
>>>>>>> a919421d
      - name: KZG prove and verify tests (public outputs)
        run: cargo nextest run --release --verbose tests::kzg_prove_and_verify_::t --test-threads 8
      - name: KZG prove and verify tests (public outputs + column overflow)
        run: cargo nextest run --release --verbose tests::kzg_prove_and_verify_::t --test-threads 8
      - name: KZG prove and verify tests (public inputs)
<<<<<<< HEAD
        run: cargo nextest run --release --verbose tests::kzg_prove_and_verify_public_inputs --test-threads 8
      - name: KZG prove and verify tests (public params)
        run: cargo nextest run --release --verbose tests::kzg_prove_and_verify_public_params --test-threads 8
=======
        run: cargo nextest run --release --verbose tests::kzg_prove_and_verify_public_input --test-threads 8
      - name: KZG prove and verify tests (fixed params)
        run: cargo nextest run --release --verbose tests::kzg_prove_and_verify_fixed_params --test-threads 8
>>>>>>> a919421d
      - name: KZG prove and verify tests (hashed outputs)
        run: cargo nextest run --release --verbose tests::kzg_prove_and_verify_hashed --test-threads 8
      - name: KZG prove and verify tests (encrypted outputs)
        run: cargo nextest run --release --verbose tests::kzg_prove_and_verify_encrypted --test-threads 8

  fuzz-tests:
    runs-on: ubuntu-latest-32-cores
    needs: [build, library-tests, python-tests]
    steps:
      - uses: actions/checkout@v4
      - uses: actions-rs/toolchain@v1
        with:
          toolchain: nightly-2023-08-24
          override: true
          components: rustfmt, clippy
      - uses: baptiste0928/cargo-install@v1
        with:
          crate: cargo-nextest
          locked: true
      - name: Install solc
        run: (hash svm 2>/dev/null || cargo install svm-rs) && svm install 0.8.20 && solc --version
      - name: Install Anvil
        run: cargo install --git https://github.com/foundry-rs/foundry --rev 95a93cd397f25f3f8d49d2851eb52bc2d52dd983 --profile local --locked anvil --force
      - name: fuzz tests (EVM)
        run: cargo nextest run --release --verbose tests_evm::kzg_evm_fuzz_ --test-threads 2
      - name: fuzz tests
        run: cargo nextest run --release --verbose tests::kzg_fuzz_ --test-threads 6

  prove-and-verify-mock-aggr-tests:
    runs-on: ubuntu-latest-32-cores
    needs: [build, library-tests]
    steps:
      - uses: actions/checkout@v4
      - uses: actions-rs/toolchain@v1
        with:
          toolchain: nightly-2023-08-24
          override: true
          components: rustfmt, clippy
      - uses: baptiste0928/cargo-install@v1
        with:
          crate: cargo-nextest
          locked: true
      - name: Mock aggr tests
        run: cargo nextest run --release --verbose tests_aggr::kzg_aggr_mock_prove_and_verify_ --test-threads 8

  prove-and-verify-aggr-tests:
    runs-on: large-self-hosted
    needs: [build, library-tests, python-tests]
    steps:
      - uses: actions/checkout@v4
      - uses: actions-rs/toolchain@v1
        with:
          toolchain: nightly-2023-08-24
          override: true
          components: rustfmt, clippy
      - uses: baptiste0928/cargo-install@v1
        with:
          crate: cargo-nextest
          locked: true
      - name: KZG )tests
        run: cargo nextest run --release --verbose tests_aggr::kzg_aggr_prove_and_verify_ --test-threads 8 -- --include-ignored

  prove-and-verify-aggr-evm-tests:
    runs-on: large-self-hosted
    needs: [build, library-tests, python-tests]
    steps:
      - uses: actions/checkout@v4
      - uses: actions-rs/toolchain@v1
        with:
          toolchain: nightly-2023-08-24
          override: true
          components: rustfmt, clippy
      - uses: baptiste0928/cargo-install@v1
        with:
          crate: cargo-nextest
          locked: true
      - name: Install solc
        run: (hash svm 2>/dev/null || cargo install svm-rs) && svm install 0.8.20 && solc --version
      - name: Install Anvil
        run: cargo install --git https://github.com/foundry-rs/foundry --rev 95a93cd397f25f3f8d49d2851eb52bc2d52dd983 --profile local --locked anvil --force
      - name: KZG prove and verify aggr tests
        run: cargo nextest run  --release --verbose tests_evm::kzg_evm_aggr_prove_and_verify_::t --test-threads 4 -- --include-ignored
      - name: KZG prove and verify aggr tests (encrypted input)
        run: cargo nextest run  --release --verbose tests_evm::kzg_evm_aggr_prove_and_verify_encrypted --test-threads 4 -- --include-ignored

  examples:
    runs-on: ubuntu-latest-32-cores
    needs: [build, library-tests, docs]
    steps:
      - uses: actions/checkout@v4
      - uses: actions-rs/toolchain@v1
        with:
          toolchain: nightly-2023-08-24
          override: true
          components: rustfmt, clippy
      - uses: baptiste0928/cargo-install@v1
        with:
          crate: cargo-nextest
          locked: true
      - name: Download MNIST
        run: sh data.sh
      - name: Examples
        run: cargo nextest run --release tests_examples

  neg-tests:
    runs-on: ubuntu-latest
    needs: [build, library-tests, docs]
    steps:
      - uses: actions/checkout@v4
      - uses: actions-rs/toolchain@v1
        with:
          toolchain: nightly-2023-08-24
          override: true
          components: rustfmt, clippy
      - uses: baptiste0928/cargo-install@v1
        with:
          crate: cargo-nextest
          locked: true
      - name: should fail)
        run: cargo nextest run neg_tests::neg_examples_

  python-tests:
    runs-on: 256gb
    needs: [build, library-tests, docs]
    steps:
      - uses: actions/checkout@v4
      - uses: actions/setup-python@v4
        with:
          python-version: "3.7"
      - uses: actions-rs/toolchain@v1
        with:
          toolchain: nightly-2023-08-24
          override: true
          components: rustfmt, clippy
      - name: Install solc
        run: (hash svm 2>/dev/null || cargo install svm-rs) && svm install 0.8.20 && solc --version
      - name: Setup Virtual Env and Install python dependencies
        run: python -m venv .env; source .env/bin/activate; pip install -r requirements.txt;
      - name: Install Anvil
        run: cargo install --git https://github.com/foundry-rs/foundry --rev 95a93cd397f25f3f8d49d2851eb52bc2d52dd983 --profile local --locked anvil --force
      - name: Build python ezkl
        run: source .env/bin/activate; maturin develop --features python-bindings --release
      - name: Run pytest
        run: source .env/bin/activate; pytest -v

  accuracy-measurement-tests:
    runs-on: ubuntu-latest-32-cores
    # needs: [build, library-tests, docs]
    steps:
      - uses: actions/checkout@v4
      - uses: actions/setup-python@v4
        with:
          python-version: "3.7"
      - uses: actions-rs/toolchain@v1
        with:
          toolchain: nightly-2023-08-24
          override: true
          components: rustfmt, clippy
      - uses: baptiste0928/cargo-install@v1
        with:
          crate: cargo-nextest
          locked: true
      - name: Setup Virtual Env and Install python dependencies
        run: python -m venv .env; source .env/bin/activate; pip install -r requirements.txt;
      - name: Build python ezkl
        run: source .env/bin/activate; maturin develop --features python-bindings --release
      - name: Public inputs
        run: source .env/bin/activate; cargo nextest run --release --verbose tests::accuracy_measurement_public_inputs_ --no-capture
      - name: fixed params
        run: source .env/bin/activate; cargo nextest run --release --verbose tests::accuracy_measurement_fixed_params_ --no-capture
      - name: Public outputs
        run: source .env/bin/activate; cargo nextest run --release --verbose tests::accuracy_measurement_public_outputs_ --no-capture

  python-integration-tests:
    runs-on:
      large-self-hosted
      # Service containers to run with `container-job`
    services:
      # Label used to access the service container
      postgres:
        # Docker Hub image
        image: postgres
        env:
          POSTGRES_USER: ubuntu
          POSTGRES_HOST_AUTH_METHOD: trust
        # Set health checks to wait until postgres has started
        options: >-
          --health-cmd pg_isready
          --health-interval 10s
          --health-timeout 5s
          --health-retries 5
        ports:
          # Maps tcp port 5432 on service container to the host
          - 5432:5432
    # needs: [build,  library-tests, docs]
    steps:
      - uses: actions/checkout@v4
      - uses: actions/setup-python@v4
        with:
          python-version: "3.9"
      - uses: actions-rs/toolchain@v1
        with:
          toolchain: nightly-2023-08-24
          override: true
          components: rustfmt, clippy
      - uses: baptiste0928/cargo-install@v1
        with:
          crate: cargo-nextest
          locked: true
      - name: Install solc
        run: (hash svm 2>/dev/null || cargo install svm-rs) && svm install 0.8.20 && solc --version
      - name: Install Anvil
        run: cargo install --git https://github.com/foundry-rs/foundry --rev 95a93cd397f25f3f8d49d2851eb52bc2d52dd983 --profile local --locked anvil --force
      - name: Setup Virtual Env and Install python dependencies
        run: python -m venv .env; source .env/bin/activate; pip install -r requirements.txt;
      - name: Build python ezkl
        run: source .env/bin/activate; maturin develop --features python-bindings --release
      # - name: authenticate-kaggle-cli
      #   shell: bash
      #   env:
      #     KAGGLE_API_KEY: ${{ secrets.KAGGLE_API_KEY }}
      #   run: |
      #     mkdir /home/ubuntu/.kaggle
      #     # now dump the contents of the file into a file called kaggle.json
      #     echo $KAGGLE_API_KEY > /home/ubuntu/.kaggle/kaggle.json
      #     chmod 600 /home/ubuntu/.kaggle/kaggle.json
      - name: NBEATS tutorial
        run: source .env/bin/activate; cargo nextest run py_tests::tests::nbeats_
      - name: SVM
        run: source .env/bin/activate; cargo nextest run py_tests::tests::run_notebook_::tests_18_expects
      - name: LightGBM
        run: source .env/bin/activate; cargo nextest run py_tests::tests::run_notebook_::tests_17_expects
      - name: XGBoost
        run: source .env/bin/activate; cargo nextest run py_tests::tests::run_notebook_::tests_16_expects
      - name: Gradient boosted tres
        run: source .env/bin/activate; cargo nextest run py_tests::tests::run_notebook_::tests_15_expects
      - name: Random Forest
        run: source .env/bin/activate; cargo nextest run py_tests::tests::run_notebook_::tests_14_expects
      - name: Decision Tree
        run: source .env/bin/activate; cargo nextest run py_tests::tests::run_notebook_::tests_13_expects
      - name: Set membership
        run: source .env/bin/activate; cargo nextest run py_tests::tests::run_notebook_::tests_12_expects
      - name: Voice tutorial
        run: source .env/bin/activate; cargo nextest run py_tests::tests::voice_
      # - name: Mean tutorial
      #   run: source .env/bin/activate; cargo nextest run py_tests::tests::run_notebook_::tests_7_expects --no-capture
      - name: End to end demo tutorial
        run: source .env/bin/activate; cargo nextest run py_tests::tests::run_notebook_::tests_10_expects
      - name: LSTM tutorial
        run: source .env/bin/activate; cargo nextest run py_tests::tests::run_notebook_::tests_11_expects
      - name: Keras tutorial
        run: source .env/bin/activate; cargo nextest run py_tests::tests::run_notebook_::tests_1_expects
      - name: Simple aggregation tutorial
        run: source .env/bin/activate; cargo nextest run py_tests::tests::run_notebook_::tests_9_expects
      - name: Little transformer tutorial
        run: source .env/bin/activate; cargo nextest run py_tests::tests::run_notebook_::tests_8_expects --no-capture
      - name: Encrypted tutorial
        run: source .env/bin/activate; cargo nextest run py_tests::tests::run_notebook_::tests_2_expects
      - name: Hashed tutorial
        run: source .env/bin/activate; cargo nextest run py_tests::tests::run_notebook_::tests_3_expects
      - name: Simple tutorial
        run: source .env/bin/activate; cargo nextest run py_tests::tests::run_notebook_::tests_4_expects
      - name: Data attestation tutorial
        run: source .env/bin/activate; cargo nextest run py_tests::tests::run_notebook_::tests_5_expects
      - name: Variance tutorial
        run: source .env/bin/activate; cargo nextest run py_tests::tests::run_notebook_::tests_6_expects
      - name: Gan tutorial
        run: source .env/bin/activate; cargo nextest run py_tests::tests::run_notebook_::tests_0_expects
     <|MERGE_RESOLUTION|>--- conflicted
+++ resolved
@@ -183,11 +183,8 @@
         run: cargo nextest run --release --verbose tests::mock_hashed_output_::t  --test-threads 32
       - name: hashed inputs + params + outputs
         run: cargo nextest run --release --verbose tests::mock_hashed_all_::t  --test-threads 32
-<<<<<<< HEAD
-=======
       - name: hashed inputs + fixed params
         run: cargo nextest run --release --verbose tests::mock_hashed_output_fixed_params_::t  --test-threads 32
->>>>>>> a919421d
       - name: encrypted inputs
         run: cargo nextest run --release --verbose tests::mock_encrypted_input_::t  --test-threads 32
       - name: encrypted params
@@ -297,8 +294,6 @@
         with:
           crate: cargo-nextest
           locked: true
-<<<<<<< HEAD
-=======
       - name: Build wasm files for both web and nodejs compilation targets
         run: |
             wasm-pack build --release --target nodejs --out-dir ./tests/wasm/nodejs . -- -Z build-std="panic_abort,std"
@@ -309,21 +304,14 @@
         run: cargo nextest run --release --verbose tests::kzg_prove_and_verify_with_overflow_::w --test-threads 8
       - name: KZG prove and verify tests (public outputs + fixed params + column overflow)
         run: cargo nextest run --release --verbose tests::kzg_prove_and_verify_with_overflow_fixed_params_
->>>>>>> a919421d
       - name: KZG prove and verify tests (public outputs)
         run: cargo nextest run --release --verbose tests::kzg_prove_and_verify_::t --test-threads 8
       - name: KZG prove and verify tests (public outputs + column overflow)
         run: cargo nextest run --release --verbose tests::kzg_prove_and_verify_::t --test-threads 8
       - name: KZG prove and verify tests (public inputs)
-<<<<<<< HEAD
-        run: cargo nextest run --release --verbose tests::kzg_prove_and_verify_public_inputs --test-threads 8
-      - name: KZG prove and verify tests (public params)
-        run: cargo nextest run --release --verbose tests::kzg_prove_and_verify_public_params --test-threads 8
-=======
         run: cargo nextest run --release --verbose tests::kzg_prove_and_verify_public_input --test-threads 8
       - name: KZG prove and verify tests (fixed params)
         run: cargo nextest run --release --verbose tests::kzg_prove_and_verify_fixed_params --test-threads 8
->>>>>>> a919421d
       - name: KZG prove and verify tests (hashed outputs)
         run: cargo nextest run --release --verbose tests::kzg_prove_and_verify_hashed --test-threads 8
       - name: KZG prove and verify tests (encrypted outputs)
