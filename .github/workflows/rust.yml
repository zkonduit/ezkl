name: Rust
on:
  push:
    branches: ["main"]
    paths-ignore:
      - "README.md"
      - "cla.md"
  pull_request:
    branches: ["main"]
    paths-ignore:
      - "README.md"
      - "cla.md"

concurrency:
  group: ${{ github.workflow }}-${{ github.event.pull_request.number || github.ref }}
  cancel-in-progress: true

env:
  CARGO_TERM_COLOR: always

jobs:
  build:
    runs-on: ubuntu-latest

    steps:
      - uses: actions/checkout@v4
      - uses: actions-rs/toolchain@v1
        with:
          toolchain: nightly-2023-08-24
          override: true
          components: rustfmt, clippy
      - name: Build
        run: cargo build --verbose

  docs:
    runs-on: ubuntu-latest
    steps:
      - uses: actions/checkout@v4
      - uses: actions-rs/toolchain@v1
        with:
          toolchain: nightly-2023-08-24
          override: true
          components: rustfmt, clippy
      - name: Docs
        run: cargo doc --verbose

  library-tests:
    runs-on: ubuntu-latest-32-cores
    steps:
      - uses: actions/checkout@v4
      - uses: actions-rs/toolchain@v1
        with:
          toolchain: nightly-2023-08-24
          override: true
          components: rustfmt, clippy
      - uses: baptiste0928/cargo-install@v1
        with:
          crate: cargo-nextest
          locked: true
      - name: Doc tests
        # nextest doesn't support --doc tests
        run: cargo test --doc --verbose
      - name: Library tests
        run: cargo nextest run --lib --verbose

  ultra-overflow-tests:
    runs-on: self-hosted
    steps:
      - uses: actions/checkout@v4
      - uses: actions-rs/toolchain@v1
        with:
          toolchain: nightly-2023-08-24
          override: true
          components: rustfmt, clippy
      - uses: baptiste0928/cargo-install@v1
        with:
          crate: cargo-nextest
          locked: true
      - uses: mwilliamson/setup-wasmtime-action@v2
        with:
          wasmtime-version: "3.0.1"
      - name: Install wasm32-wasi
        run: rustup target add wasm32-wasi
      - name: Install cargo-wasi
        run: cargo install cargo-wasi
      # - name: Matmul overflow (wasi)
      #   run: cargo wasi test matmul_col_ultra_overflow -- --include-ignored --nocapture
      # - name: Conv overflow (wasi)
      #   run: cargo wasi test conv_col_ultra_overflow -- --include-ignored --nocapture
      - name: lookup overflow
        run: cargo nextest run  --release lookup_ultra_overflow --no-capture -- --include-ignored
      - name: Matmul overflow
        run: RUST_LOG=debug cargo nextest run matmul_col_ultra_overflow --no-capture -- --include-ignored
      - name: Conv overflow
        run: RUST_LOG=debug cargo nextest run conv_col_ultra_overflow --no-capture -- --include-ignored
      - name: Conv + relu overflow
        run: cargo nextest run  --release conv_relu_col_ultra_overflow --no-capture -- --include-ignored

  model-serialization:
    runs-on: ubuntu-latest-16-cores
    steps:
      - uses: actions/checkout@v4
      - uses: actions-rs/toolchain@v1
        with:
          toolchain: nightly-2023-08-24
          override: true
          components: rustfmt, clippy
      - uses: baptiste0928/cargo-install@v1
        with:
          crate: cargo-nextest
          locked: true
      - name: Model serialization
        run: cargo nextest run native_tests::tests::model_serialization_::t
      - name: Model serialization different binary ID
        run: cargo nextest run native_tests::tests::model_serialization_different_binaries_  --test-threads 1

  wasm32-tests:
    runs-on: ubuntu-latest
    # needs: [build,  library-tests, docs]
    steps:
      - uses: actions/checkout@v4
      - uses: actions-rs/toolchain@v1
        with:
          toolchain: nightly-2023-08-24
          override: true
          components: rustfmt, clippy
      - uses: jetli/wasm-pack-action@v0.4.0
      - uses: nanasess/setup-chromedriver@v2
        # with:
        #   chromedriver-version: "115.0.5790.102"
      - name: Install wasm32-unknown-unknown
        run: rustup target add wasm32-unknown-unknown
      - name: Install wasm runner
        run: cargo install wasm-server-runner
      - name: Add rust-src
        run: rustup component add rust-src --toolchain nightly-2023-08-24-x86_64-unknown-linux-gnu
      - name: Run wasm verifier tests
        run: wasm-pack test --chrome --headless -- -Z build-std="panic_abort,std" --features web

  tutorial:
    runs-on: ubuntu-latest
    needs: [build, library-tests, docs]
    steps:
      - uses: actions/checkout@v4
      - uses: actions-rs/toolchain@v1
        with:
          toolchain: nightly-2023-08-24
          override: true
          components: rustfmt, clippy
      - uses: baptiste0928/cargo-install@v1
        with:
          crate: cargo-nextest
          locked: true
      - name: Circuit Render
        run: cargo nextest run --release --verbose tests::tutorial_

  mock-proving-tests:
    runs-on: self-hosted
    # needs: [build,  library-tests, docs]
    steps:
      - uses: actions/checkout@v4
      - uses: actions-rs/toolchain@v1
        with:
          toolchain: nightly-2023-08-24
          override: true
          components: rustfmt, clippy
      - uses: baptiste0928/cargo-install@v1
        with:
          crate: cargo-nextest
          locked: true
      - name: kzg inputs
        run: cargo nextest run --release --verbose tests::mock_kzg_input_::t  --test-threads 32
      - name: kzg params
        run: cargo nextest run --release --verbose tests::mock_kzg_params_::t  --test-threads 32
      - name: kzg outputs
        run: cargo nextest run --release --verbose tests::mock_kzg_output_::t  --test-threads 32
      - name: kzg inputs + params + outputs
        run: cargo nextest run --release --verbose tests::mock_kzg_all_::t  --test-threads 32
      - name: encrypted inputs + kzg params + hashed output
        run: cargo nextest run --release --verbose tests::mock_hashed_output_kzg_params_::t  --test-threads 32
      - name: Mock fixed inputs
        run: cargo nextest run --release --verbose tests::mock_fixed_inputs_ --test-threads 32
      - name: Mock fixed outputs
        run: cargo nextest run --release --verbose tests::mock_fixed_outputs --test-threads 32
      - name: Mock accuracy calibration
        run: cargo nextest run --release --verbose tests::mock_accuracy_cal_tests::a
      - name: hashed inputs
        run: cargo nextest run --release --verbose tests::mock_hashed_input_::t  --test-threads 32
      - name: hashed params
        run: cargo nextest run --release --verbose tests::mock_hashed_params_::t  --test-threads 32
      - name: hashed outputs
        run: cargo nextest run --release --verbose tests::mock_hashed_output_::t  --test-threads 32
      - name: hashed inputs + params + outputs
        run: cargo nextest run --release --verbose tests::mock_hashed_all_::t  --test-threads 32
      - name: hashed inputs + fixed params
        run: cargo nextest run --release --verbose tests::mock_hashed_output_fixed_params_::t  --test-threads 32
      - name: encrypted inputs
        run: cargo nextest run --release --verbose tests::mock_encrypted_input_::t  --test-threads 32
      - name: encrypted params
        run: cargo nextest run --release --verbose tests::mock_encrypted_params_::t  --test-threads 32
      - name: encrypted outputs
        run: cargo nextest run --release --verbose tests::mock_encrypted_output_::t  --test-threads 32
      - name: encrypted inputs + params
        run: cargo nextest run --release --verbose tests::mock_encrypted_input_params_::t  --test-threads 32
      - name: encrypted inputs + params + outputs
        run: cargo nextest run --release --verbose tests::mock_encrypted_all_::t  --test-threads 32
      - name: encrypted inputs + hashed params
        run: cargo nextest run --release --verbose tests::mock_encrypted_input_hashed_params_::t  --test-threads 32
      - name: MNIST Gan Mock
        run: cargo nextest run --release --verbose tests::large_mock_::large_tests_4_expects -- --include-ignored
      - name: NanoGPT Mock
        run: cargo nextest run --release --verbose tests::large_mock_::large_tests_1_expects -- --include-ignored
      - name: Self Attention Mock
        run: cargo nextest run --release --verbose tests::large_mock_::large_tests_0_expects -- --include-ignored
      - name: Multihead Attention Mock
        run: cargo nextest run --release --verbose tests::large_mock_::large_tests_2_expects -- --include-ignored
      - name: public outputs
        run: cargo nextest run --release --verbose tests::mock_public_outputs_ --test-threads 32
      - name: public outputs + batch size == 10
        run: cargo nextest run --release --verbose tests::mock_large_batch_public_outputs_ --test-threads 32
      - name: public inputs
        run: cargo nextest run --release --verbose tests::mock_public_inputs_ --test-threads 32
      - name: fixed params
        run: cargo nextest run --release --verbose tests::mock_fixed_params_ --test-threads 32

  prove-and-verify-evm-tests:
    runs-on: ubuntu-latest-16-cores
    needs: [build, library-tests, python-tests]
    steps:
      - uses: actions/checkout@v4
      - uses: actions-rs/toolchain@v1
        with:
          toolchain: nightly-2023-08-24
          override: true
          components: rustfmt, clippy
      - uses: baptiste0928/cargo-install@v1
        with:
          crate: cargo-nextest
          locked: true
      - uses: actions/checkout@v3
      - name: Use pnpm 8
        uses: pnpm/action-setup@v2
        with:
          version: 8
      - name: Use Node.js 18.12.1
        uses: actions/setup-node@v3
        with:
          node-version: "18.12.1"
          cache: "pnpm"
      - name: Install dependencies
        run: |
          pnpm install --no-frozen-lockfile
        env:
          CI: false
          NODE_ENV: development
      - name: Install solc
        run: (hash svm 2>/dev/null || cargo install svm-rs) && svm install 0.8.20 && solc --version
      - name: Install Anvil
        run: cargo install --git https://github.com/foundry-rs/foundry --rev 95a93cd397f25f3f8d49d2851eb52bc2d52dd983 --profile local --locked anvil --force
      - name: KZG prove and verify tests (EVM + kzg inputs)
        run: cargo nextest run --release --verbose tests_evm::kzg_evm_kzg_input_prove_and_verify --test-threads 1
      - name: KZG prove and verify tests (EVM + kzg params)
        run: cargo nextest run --release --verbose tests_evm::kzg_evm_kzg_params_prove_and_verify --test-threads 1
      - name: KZG prove and verify tests (EVM + on chain inputs)
        run: cargo nextest run --release --verbose tests_evm::kzg_evm_on_chain_input_prove_and_verify --test-threads 1
      - name: KZG prove and verify tests (EVM + on chain outputs)
        run: cargo nextest run --release --verbose tests_evm::kzg_evm_on_chain_output_prove_and_verify --test-threads 1
      - name: KZG prove and verify tests (EVM + on chain inputs & outputs)
        run: cargo nextest run --release --verbose tests_evm::kzg_evm_on_chain_input_output_prove_and_verify --test-threads 1
      - name: KZG prove and verify tests (EVM + on chain inputs & outputs hashes)
        run: cargo nextest run --release --verbose tests_evm::kzg_evm_on_chain_input_output_hashed_prove_and_verify --test-threads 1
      - name: KZG prove and verify tests (EVM)
        run: cargo nextest run --release --verbose tests_evm::kzg_evm_prove_and_verify --test-threads 1
      - name: KZG prove and verify tests (EVM + hashed inputs)
        run: cargo nextest run --release --verbose tests_evm::kzg_evm_hashed_input_prove_and_verify --test-threads 1
      - name: KZG prove and verify tests (EVM + hashed params)
        run: cargo nextest run --release --verbose tests_evm::kzg_evm_hashed_params_prove_and_verify --test-threads 1
      - name: KZG prove and verify tests (EVM + hashed outputs)
        run: cargo nextest run --release --verbose tests_evm::kzg_evm_hashed_output_prove_and_verify --test-threads 1

  prove-and-verify-tests:
    runs-on: ubuntu-latest-32-cores
    needs: [build, library-tests, python-tests]
    steps:
      - uses: actions/checkout@v4
      - uses: actions-rs/toolchain@v1
        with:
          toolchain: nightly-2023-08-24
          override: true
          components: rustfmt, clippy
      - uses: jetli/wasm-pack-action@v0.4.0
      - name: Add wasm32-unknown-unknown target
        run: rustup target add wasm32-unknown-unknown

      - name: Install wasm-server-runner
        run: cargo install wasm-server-runner

      - name: Add rust-src
        run: rustup component add rust-src --toolchain nightly-2023-08-24-x86_64-unknown-linux-gnu
      - uses: actions/checkout@v3
      - name: Use pnpm 8
        uses: pnpm/action-setup@v2
        with:
          version: 8
      - name: Use Node.js 18.12.1
        uses: actions/setup-node@v3
        with:
          node-version: "18.12.1"
          cache: "pnpm"
      - name: Install dependencies
        run: |
          pnpm install --no-frozen-lockfile
        env:
          CI: false
          NODE_ENV: development
      - uses: baptiste0928/cargo-install@v1
        with:
          crate: cargo-nextest
          locked: true
      - name: Build wasm package for nodejs target.
        run: |
          wasm-pack build --release --target nodejs --out-dir ./tests/wasm/nodejs . -- -Z build-std="panic_abort,std"
      - name: Replace memory definition in nodejs
        run: |
          sed -i "3s|.*|imports['env'] = {memory: new WebAssembly.Memory({initial:20,maximum:65536,shared:true})}|" tests/wasm/nodejs/ezkl.js
      - name: KZG prove and verify tests (kzg outputs)
        run: cargo nextest run --release --verbose tests::kzg_prove_and_verify_kzg_output
      - name: KZG prove and verify tests (public outputs + column overflow)
        run: cargo nextest run --release --verbose tests::kzg_prove_and_verify_with_overflow_::w
      - name: KZG prove and verify tests (public outputs + fixed params + column overflow)
        run: cargo nextest run --release --verbose tests::kzg_prove_and_verify_with_overflow_fixed_params_
      - name: KZG prove and verify tests (public outputs)
        run: cargo nextest run --release --verbose tests::kzg_prove_and_verify_::t
      - name: KZG prove and verify tests (public outputs + column overflow)
        run: cargo nextest run --release --verbose tests::kzg_prove_and_verify_::t
      - name: KZG prove and verify tests (public inputs)
        run: cargo nextest run --release --verbose tests::kzg_prove_and_verify_public_input
      - name: KZG prove and verify tests (fixed params)
        run: cargo nextest run --release --verbose tests::kzg_prove_and_verify_fixed_params
      - name: KZG prove and verify tests (hashed outputs)
        run: cargo nextest run --release --verbose tests::kzg_prove_and_verify_hashed
      - name: KZG prove and verify tests (encrypted outputs)
        run: cargo nextest run --release --verbose tests::kzg_prove_and_verify_encrypted

  fuzz-tests:
    runs-on: ubuntu-latest-32-cores
    needs: [build, library-tests, python-tests]
    steps:
      - uses: actions/checkout@v4
      - uses: actions-rs/toolchain@v1
        with:
          toolchain: nightly-2023-08-24
          override: true
          components: rustfmt, clippy
      - uses: baptiste0928/cargo-install@v1
        with:
          crate: cargo-nextest
          locked: true
      - name: Install solc
        run: (hash svm 2>/dev/null || cargo install svm-rs) && svm install 0.8.20 && solc --version
      - name: Install Anvil
        run: cargo install --git https://github.com/foundry-rs/foundry --rev 95a93cd397f25f3f8d49d2851eb52bc2d52dd983 --profile local --locked anvil --force
      - name: fuzz tests (EVM)
        run: cargo nextest run --release --verbose tests_evm::kzg_evm_fuzz_ --test-threads 2
      # - name: fuzz tests
      #   run: cargo nextest run --release --verbose tests::kzg_fuzz_ --test-threads 6

  prove-and-verify-mock-aggr-tests:
    runs-on: ubuntu-latest-32-cores
    needs: [build, library-tests]
    steps:
      - uses: actions/checkout@v4
      - uses: actions-rs/toolchain@v1
        with:
          toolchain: nightly-2023-08-24
          override: true
          components: rustfmt, clippy
      - uses: baptiste0928/cargo-install@v1
        with:
          crate: cargo-nextest
          locked: true
      - name: Mock aggr tests
        run: cargo nextest run --release --verbose tests_aggr::kzg_aggr_mock_prove_and_verify_  --test-threads 8

  prove-and-verify-aggr-tests:
    runs-on: large-self-hosted
    needs: [build, library-tests, python-tests]
    steps:
      - uses: actions/checkout@v4
      - uses: actions-rs/toolchain@v1
        with:
          toolchain: nightly-2023-08-24
          override: true
          components: rustfmt, clippy
      - uses: baptiste0928/cargo-install@v1
        with:
          crate: cargo-nextest
          locked: true
      - name: KZG )tests
        run: cargo nextest run --release --verbose tests_aggr::kzg_aggr_prove_and_verify_  --test-threads 8 -- --include-ignored

  prove-and-verify-aggr-evm-tests:
    runs-on: large-self-hosted
    needs: [build, library-tests, python-tests]
    steps:
      - uses: actions/checkout@v4
      - uses: actions-rs/toolchain@v1
        with:
          toolchain: nightly-2023-08-24
          override: true
          components: rustfmt, clippy
      - uses: baptiste0928/cargo-install@v1
        with:
          crate: cargo-nextest
          locked: true
      - name: Install solc
        run: (hash svm 2>/dev/null || cargo install svm-rs) && svm install 0.8.20 && solc --version
      - name: Install Anvil
        run: cargo install --git https://github.com/foundry-rs/foundry --rev 95a93cd397f25f3f8d49d2851eb52bc2d52dd983 --profile local --locked anvil --force
      - name: KZG prove and verify aggr tests
        run: cargo nextest run  --release --verbose tests_evm::kzg_evm_aggr_prove_and_verify_::t --test-threads 4 -- --include-ignored
      - name: KZG prove and verify aggr tests (encrypted input)
        run: cargo nextest run  --release --verbose tests_evm::kzg_evm_aggr_prove_and_verify_encrypted --test-threads 4 -- --include-ignored

  examples:
    runs-on: ubuntu-latest-32-cores
    needs: [build, library-tests, docs]
    steps:
      - uses: actions/checkout@v4
      - uses: actions-rs/toolchain@v1
        with:
          toolchain: nightly-2023-08-24
          override: true
          components: rustfmt, clippy
      - uses: baptiste0928/cargo-install@v1
        with:
          crate: cargo-nextest
          locked: true
      - name: Download MNIST
        run: sh data.sh
      - name: Examples
        run: cargo nextest run --release tests_examples

  neg-tests:
    runs-on: self-hosted
    needs: [build, library-tests, docs]
    steps:
      - uses: actions/checkout@v4
      - uses: actions-rs/toolchain@v1
        with:
          toolchain: nightly-2023-08-24
          override: true
          components: rustfmt, clippy
      - uses: baptiste0928/cargo-install@v1
        with:
          crate: cargo-nextest
          locked: true
      - name: should fail)
        run: cargo nextest run neg_tests::neg_examples_

  python-tests:
    runs-on: self-hosted
    needs: [build, library-tests, docs]
    steps:
      - uses: actions/checkout@v4
      - uses: actions/setup-python@v4
        with:
          python-version: "3.7"
      - uses: actions-rs/toolchain@v1
        with:
          toolchain: nightly-2023-08-24
          override: true
          components: rustfmt, clippy
      - name: Install solc
        run: (hash svm 2>/dev/null || cargo install svm-rs) && svm install 0.8.20 && solc --version
      - name: Setup Virtual Env and Install python dependencies
        run: python -m venv .env; source .env/bin/activate; pip install -r requirements.txt;
      - name: Install Anvil
        run: cargo install --git https://github.com/foundry-rs/foundry --rev 95a93cd397f25f3f8d49d2851eb52bc2d52dd983 --profile local --locked anvil --force
      - name: Build python ezkl
        run: source .env/bin/activate; maturin develop --features python-bindings --release
      - name: Run pytest
        run: source .env/bin/activate; pytest -v

  accuracy-measurement-tests:
    runs-on: ubuntu-latest-32-cores
    # needs: [build, library-tests, docs]
    steps:
      - uses: actions/checkout@v4
      - uses: actions/setup-python@v4
        with:
          python-version: "3.7"
      - uses: actions-rs/toolchain@v1
        with:
          toolchain: nightly-2023-08-24
          override: true
          components: rustfmt, clippy
      - uses: baptiste0928/cargo-install@v1
        with:
          crate: cargo-nextest
          locked: true
      - name: Setup Virtual Env and Install python dependencies
        run: python -m venv .env; source .env/bin/activate; pip install -r requirements.txt;
      - name: Build python ezkl
        run: source .env/bin/activate; maturin develop --features python-bindings --release
      - name: Public inputs
        run: source .env/bin/activate; cargo nextest run --release --verbose tests::accuracy_measurement_public_inputs_ --no-capture
      - name: fixed params
        run: source .env/bin/activate; cargo nextest run --release --verbose tests::accuracy_measurement_fixed_params_ --no-capture
      - name: Public outputs
        run: source .env/bin/activate; cargo nextest run --release --verbose tests::accuracy_measurement_public_outputs_ --no-capture

  python-integration-tests:
    runs-on:
      large-self-hosted
      # Service containers to run with `container-job`
    services:
      # Label used to access the service container
      postgres:
        # Docker Hub image
        image: postgres
        env:
          POSTGRES_USER: ubuntu
          POSTGRES_HOST_AUTH_METHOD: trust
        # Set health checks to wait until postgres has started
        options: >-
          --health-cmd pg_isready
          --health-interval 10s
          --health-timeout 5s
          --health-retries 5
        ports:
          # Maps tcp port 5432 on service container to the host
          - 5432:5432
    # needs: [build,  library-tests, docs]
    steps:
      - uses: actions/checkout@v4
      - uses: actions/setup-python@v4
        with:
          python-version: "3.9"
      - uses: actions-rs/toolchain@v1
        with:
          toolchain: nightly-2023-08-24
          override: true
          components: rustfmt, clippy
      - uses: baptiste0928/cargo-install@v1
        with:
          crate: cargo-nextest
          locked: true
      - name: Install solc
        run: (hash svm 2>/dev/null || cargo install svm-rs) && svm install 0.8.20 && solc --version
      - name: Install Anvil
        run: cargo install --git https://github.com/foundry-rs/foundry --rev 95a93cd397f25f3f8d49d2851eb52bc2d52dd983 --profile local --locked anvil --force
      - name: Setup Virtual Env and Install python dependencies
        run: python -m venv .env; source .env/bin/activate; pip install -r requirements.txt;
      - name: Build python ezkl
        run: source .env/bin/activate; maturin develop --features python-bindings --release
      # - name: authenticate-kaggle-cli
      #   shell: bash
      #   env:
      #     KAGGLE_API_KEY: ${{ secrets.KAGGLE_API_KEY }}
      #   run: |
      #     mkdir /home/ubuntu/.kaggle
      #     # now dump the contents of the file into a file called kaggle.json
      #     echo $KAGGLE_API_KEY > /home/ubuntu/.kaggle/kaggle.json
      #     chmod 600 /home/ubuntu/.kaggle/kaggle.json
<<<<<<< HEAD
      - name: Proof Splitting
=======
      - name: Solvency demo
>>>>>>> 4ac0873c
        run: source .env/bin/activate; cargo nextest run py_tests::tests::run_notebook_::tests_28_expects
      - name: KMeans
        run: source .env/bin/activate; cargo nextest run py_tests::tests::run_notebook_::tests_27_expects
      - name: KZG Vis demo
        run: source .env/bin/activate; cargo nextest run py_tests::tests::run_notebook_::tests_26_expects
      - name: Simple hub demo
        run: source .env/bin/activate; cargo nextest run py_tests::tests::run_notebook_::tests_25_expects
      - name: Hashed DA tutorial
        run: source .env/bin/activate; cargo nextest run py_tests::tests::run_notebook_::tests_24_expects
      - name: Little transformer tutorial
        run: source .env/bin/activate; cargo nextest run py_tests::tests::run_notebook_::tests_8_expects
      - name: Stacked Regression tutorial
        run: source .env/bin/activate; cargo nextest run py_tests::tests::run_notebook_::tests_23_expects
      - name: Linear Regression tutorial
        run: source .env/bin/activate; cargo nextest run py_tests::tests::run_notebook_::tests_22_expects
      - name: Simple tutorial (public network and outputs)
        run: source .env/bin/activate; cargo nextest run py_tests::tests::run_notebook_::tests_20_expects
      - name: Simple tutorial (public inputs and outputs)
        run: source .env/bin/activate; cargo nextest run py_tests::tests::run_notebook_::tests_19_expects
      - name: Simple tutorial (all public)
        run: source .env/bin/activate; cargo nextest run py_tests::tests::run_notebook_::tests_4_expects
      - name: NBEATS tutorial
        run: source .env/bin/activate; cargo nextest run py_tests::tests::nbeats_
      - name: SVM
        run: source .env/bin/activate; cargo nextest run py_tests::tests::run_notebook_::tests_18_expects
      - name: LightGBM
        run: source .env/bin/activate; cargo nextest run py_tests::tests::run_notebook_::tests_17_expects
      - name: XGBoost
        run: source .env/bin/activate; cargo nextest run py_tests::tests::run_notebook_::tests_16_expects
      - name: Gradient boosted tres
        run: source .env/bin/activate; cargo nextest run py_tests::tests::run_notebook_::tests_15_expects
      - name: Random Forest
        run: source .env/bin/activate; cargo nextest run py_tests::tests::run_notebook_::tests_14_expects
      - name: Decision Tree
        run: source .env/bin/activate; cargo nextest run py_tests::tests::run_notebook_::tests_13_expects
      - name: Set membership
        run: source .env/bin/activate; cargo nextest run py_tests::tests::run_notebook_::tests_12_expects
      - name: Voice tutorial
        run: source .env/bin/activate; cargo nextest run py_tests::tests::voice_
      # - name: Mean tutorial
      #   run: source .env/bin/activate; cargo nextest run py_tests::tests::run_notebook_::tests_7_expects --no-capture
      - name: End to end demo tutorial
        run: source .env/bin/activate; cargo nextest run py_tests::tests::run_notebook_::tests_10_expects
      - name: LSTM tutorial
        run: source .env/bin/activate; cargo nextest run py_tests::tests::run_notebook_::tests_11_expects
      - name: Keras tutorial
        run: source .env/bin/activate; cargo nextest run py_tests::tests::run_notebook_::tests_1_expects
      - name: Simple aggregation tutorial
        run: source .env/bin/activate; cargo nextest run py_tests::tests::run_notebook_::tests_9_expects
      - name: Encrypted tutorial
        run: source .env/bin/activate; cargo nextest run py_tests::tests::run_notebook_::tests_2_expects
      - name: Hashed tutorial
        run: source .env/bin/activate; cargo nextest run py_tests::tests::run_notebook_::tests_3_expects
      - name: DA tutorial
        run: source .env/bin/activate; cargo nextest run py_tests::tests::run_notebook_::tests_5_expects
      - name: Variance tutorial
        run: source .env/bin/activate; cargo nextest run py_tests::tests::run_notebook_::tests_6_expects
      - name: Gan tutorial
        run: source .env/bin/activate; cargo nextest run py_tests::tests::run_notebook_::tests_0_expects
      - name: GCN tutorial
        run: source .env/bin/activate; cargo nextest run py_tests::tests::run_notebook_::tests_21_expects<|MERGE_RESOLUTION|>--- conflicted
+++ resolved
@@ -563,11 +563,9 @@
       #     # now dump the contents of the file into a file called kaggle.json
       #     echo $KAGGLE_API_KEY > /home/ubuntu/.kaggle/kaggle.json
       #     chmod 600 /home/ubuntu/.kaggle/kaggle.json
-<<<<<<< HEAD
       - name: Proof Splitting
-=======
+        run: source .env/bin/activate; cargo nextest run py_tests::tests::run_notebook_::tests_29_expects
       - name: Solvency demo
->>>>>>> 4ac0873c
         run: source .env/bin/activate; cargo nextest run py_tests::tests::run_notebook_::tests_28_expects
       - name: KMeans
         run: source .env/bin/activate; cargo nextest run py_tests::tests::run_notebook_::tests_27_expects
