name: Rust

on:
  push:
    branches: [ "main" ]
  pull_request:
    branches: [ "main" ]

<<<<<<< HEAD
=======

>>>>>>> cc2cb51a
concurrency:
  group: ${{ github.workflow }}-${{ github.event.pull_request.number || github.ref }}
  cancel-in-progress: true

<<<<<<< HEAD
=======

>>>>>>> cc2cb51a
env:
  CARGO_TERM_COLOR: always

jobs:
  build:

    runs-on: ubuntu-latest

    steps:
    - uses: actions/checkout@v3
    - uses: actions-rs/toolchain@v1
      with:
          toolchain: nightly
          override: true
          components: rustfmt, clippy    
    - name: Build
      run: cargo build --verbose
  
  benchmarks: 

    runs-on: ubuntu-latest-16-cores

    steps:
    - uses: actions/checkout@v3
    - uses: actions-rs/toolchain@v1
      with:
          toolchain: nightly
          override: true
          components: rustfmt, clippy    
    - name: Bench
      run: cargo bench --verbose

  docs:

    runs-on: ubuntu-latest

    steps:
    - uses: actions/checkout@v3
    - uses: actions-rs/toolchain@v1
      with:
          toolchain: nightly
          override: true
          components: rustfmt, clippy    
    - name: Docs
      run: cargo doc --verbose

  library-tests:

    runs-on: ubuntu-latest-16-cores

    steps:
    - uses: actions/checkout@v3
    - uses: actions-rs/toolchain@v1
      with:
          toolchain: nightly
          override: true
          components: rustfmt, clippy 
    - name: Doc tests
      run: cargo test --doc --verbose
    - name: Library tests
      run: cargo test --lib --verbose
  
  mock-proving-tests:

    runs-on: ubuntu-latest
    steps:
    - uses: actions/checkout@v3
      with:
          submodules: recursive
    - uses: actions-rs/toolchain@v1
      with:
          toolchain: nightly
          override: true
          components: rustfmt, clippy 

    - name: Mock proving tests (public outputs)
      run: cargo test --release --verbose tests::mock_public_outputs_ -- --test-threads 16
    - name: Mock proving tests (public inputs)
      run: cargo test --release --verbose tests::mock_public_inputs_ -- --test-threads 16
    - name: Mock proving tests (public params)
      run: cargo test --release --verbose tests::mock_public_params_ -- --test-threads 16
  
  full-proving-tests:

    runs-on: ubuntu-latest-16-cores
    steps:
    - uses: actions/checkout@v3
      with:
          submodules: recursive
    - uses: actions-rs/toolchain@v1
      with:
          toolchain: nightly
          override: true
          components: rustfmt, clippy

    - name: IPA full-prove tests
      run: cargo test --release --verbose tests::ipa_fullprove_ -- --test-threads 1
    - name: KZG full-prove tests
      run: cargo test --release --verbose tests::kzg_fullprove_ -- --test-threads 1

  full-proving-evm-tests:

    runs-on: self-hosted
    timeout-minutes: 480
    steps:
    - uses: actions/checkout@v3
      with:
          submodules: recursive
    - uses: actions-rs/toolchain@v1
      with:
          toolchain: nightly
          override: true
          components: rustfmt, clippy

    - name: Install solc
      run: (hash svm 2>/dev/null || cargo install svm-rs) && svm install 0.8.17 && solc --version
    - name: KZG full-prove tests (EVM)
      run: cargo test --release --verbose tests_evm::kzg_evm_fullprove_ -- --test-threads 1

  prove-and-verify-tests:

    runs-on: ubuntu-latest-16-cores
    steps:
    - uses: actions/checkout@v3
      with:
          submodules: recursive
    - uses: actions-rs/toolchain@v1
      with:
          toolchain: nightly
          override: true
          components: rustfmt, clippy

    - name: IPA prove and verify tests
      run: cargo test --release --verbose tests::ipa_prove_and_verify_ -- --test-threads 1
    - name: KZG prove and verify tests
      run: cargo test --release --verbose tests::kzg_prove_and_verify_ -- --test-threads 1

  examples:

    runs-on: self-hosted
    steps:
    - uses: actions/checkout@v3
    - uses: actions-rs/toolchain@v1
      with:
          toolchain: nightly
          override: true
          components: rustfmt, clippy

    - name: Download MNIST
      run: sh data.sh
    - name: Examples
<<<<<<< HEAD
      run: cargo test --release tests_examples      
=======
      run: cargo test --release tests_examples  

  neg-tests:

    runs-on: ubuntu-latest
    steps:
    - uses: actions/checkout@v3
      with:
          submodules: recursive
    - uses: actions-rs/toolchain@v1
      with:
          toolchain: nightly
          override: true
          components: rustfmt, clippy

    - name: Mock proving tests (should fail)
      run: cargo test neg_tests::neg_examples_      
>>>>>>> cc2cb51a
<|MERGE_RESOLUTION|>--- conflicted
+++ resolved
@@ -6,18 +6,10 @@
   pull_request:
     branches: [ "main" ]
 
-<<<<<<< HEAD
-=======
-
->>>>>>> cc2cb51a
 concurrency:
   group: ${{ github.workflow }}-${{ github.event.pull_request.number || github.ref }}
   cancel-in-progress: true
 
-<<<<<<< HEAD
-=======
-
->>>>>>> cc2cb51a
 env:
   CARGO_TERM_COLOR: always
 
@@ -169,9 +161,6 @@
     - name: Download MNIST
       run: sh data.sh
     - name: Examples
-<<<<<<< HEAD
-      run: cargo test --release tests_examples      
-=======
       run: cargo test --release tests_examples  
 
   neg-tests:
@@ -188,5 +177,4 @@
           components: rustfmt, clippy
 
     - name: Mock proving tests (should fail)
-      run: cargo test neg_tests::neg_examples_      
->>>>>>> cc2cb51a
+      run: cargo test neg_tests::neg_examples_      