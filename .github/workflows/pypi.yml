name: Build and Publish Python Bindings

on:
  workflow_dispatch:
    inputs:
      tag:
        description: "The tag to release"
        required: true
  push:
    tags:
      - "*"

defaults:
  run:
    working-directory: .

jobs:
  macos:
    permissions:
      contents: read
    runs-on: macos-latest
    if: startsWith(github.ref, 'refs/tags/')
    strategy:
      matrix:
        target: [x86_64, universal2-apple-darwin]
    env:
        RELEASE_TAG: ${{ github.ref_name }}
    steps:
      - uses: actions/checkout@11bd71901bbe5b1630ceea73d27597364c9af683  #v4.2.2
        with:
          persist-credentials: false
      - uses: actions/setup-python@b64ffcaf5b410884ad320a9cfac8866006a109aa  #v4.8.0
        with:
          python-version: 3.12
          architecture: x64

      - name: Set pyproject.toml version to match github tag
        shell: bash
        run: |
          mv pyproject.toml pyproject.toml.orig
          sed "s/0\\.0\\.0/${RELEASE_TAG//v}/" pyproject.toml.orig >pyproject.toml

      - name: Set Cargo.toml version to match github tag
        shell: bash
        run: |
          mv Cargo.toml Cargo.toml.orig
          sed "s/0\\.0\\.0/${RELEASE_TAG//v}/" Cargo.toml.orig >Cargo.toml
          mv Cargo.lock Cargo.lock.orig
          sed "s/0\\.0\\.0/${RELEASE_TAG//v}/" Cargo.lock.orig >Cargo.lock

      - uses: actions-rs/toolchain@b2417cde72dcf67f306c0ae8e0828a81bf0b189f  #v1.0.6
        with:
          toolchain: nightly-2024-07-18
          override: true
          components: rustfmt, clippy

      - name: Build wheels
        if: matrix.target == 'universal2-apple-darwin'
        uses: PyO3/maturin-action@5f8a1b3b0aad13193f46c9131f9b9e663def8ce5  #v1.46.0
        with:
          target: ${{ matrix.target }}
          args: --release --out dist --features python-bindings
      - name: Build wheels
        if: matrix.target == 'x86_64'
        uses: PyO3/maturin-action@5f8a1b3b0aad13193f46c9131f9b9e663def8ce5  #v1.46.0
        with:
          target: ${{ matrix.target }}
          args: --release --out dist --features python-bindings
      - name: Install built wheel
        if: matrix.target == 'universal2-apple-darwin'
        run: |
          pip install ezkl --no-index --find-links dist --force-reinstall
          python -c "import ezkl"

      - name: Upload wheels
<<<<<<< HEAD
        uses: actions/upload-artifact@ff15f0306b3f739f7b6fd43fb5d26cd321bd4de5  #v3.2.1
=======
        uses: actions/upload-artifact@v4
>>>>>>> a38d3189
        with:
          name: dist-macos-${{ matrix.target }}
          path: dist

  windows:
    permissions:
      contents: read
    runs-on: windows-latest
    if: startsWith(github.ref, 'refs/tags/')
    strategy:
      matrix:
        target: [x64, x86]
    steps:
      - uses: actions/checkout@11bd71901bbe5b1630ceea73d27597364c9af683  #v4.2.2
        with:
          persist-credentials: false
      - uses: actions/setup-python@b64ffcaf5b410884ad320a9cfac8866006a109aa  #v4.8.0
        with:
          python-version: 3.12
          architecture: ${{ matrix.target }}

      - name: Set pyproject.toml version to match github tag
        shell: bash
        env:
          RELEASE_TAG: ${{ github.ref_name }}
        run: |
          mv pyproject.toml pyproject.toml.orig
          sed "s/0\\.0\\.0/${RELEASE_TAG//v}/" pyproject.toml.orig >pyproject.toml

      - name: Set Cargo.toml version to match github tag
        shell: bash
        env:
          RELEASE_TAG: ${{ github.ref_name }}
        run: |
          mv Cargo.toml Cargo.toml.orig
          sed "s/0\\.0\\.0/${RELEASE_TAG//v}/" Cargo.toml.orig >Cargo.toml
          mv Cargo.lock Cargo.lock.orig
          sed "s/0\\.0\\.0/${RELEASE_TAG//v}/" Cargo.lock.orig >Cargo.lock

      - uses: actions-rs/toolchain@b2417cde72dcf67f306c0ae8e0828a81bf0b189f  #v1.0.6
        with:
          toolchain: nightly-2024-07-18
          override: true
          components: rustfmt, clippy

      - name: Build wheels
        uses: PyO3/maturin-action@5f8a1b3b0aad13193f46c9131f9b9e663def8ce5  #v1.46.0
        with:
          target: ${{ matrix.target }}
          args: --release --out dist --features python-bindings
      - name: Install built wheel
        run: |
          pip install ezkl --no-index --find-links dist --force-reinstall
          python -c "import ezkl"

      - name: Upload wheels
<<<<<<< HEAD
        uses: actions/upload-artifact@ff15f0306b3f739f7b6fd43fb5d26cd321bd4de5  #v3.2.1
=======
        uses: actions/upload-artifact@v4
>>>>>>> a38d3189
        with:
          name: dist-windows-${{ matrix.target }}
          path: dist

  linux:
    permissions:
      contents: read
    runs-on: ubuntu-latest
    if: startsWith(github.ref, 'refs/tags/')
    strategy:
      matrix:
        target: [x86_64]
    steps:
      - uses: actions/checkout@11bd71901bbe5b1630ceea73d27597364c9af683  #v4.2.2
        with:
          persist-credentials: false
      - uses: actions/setup-python@b64ffcaf5b410884ad320a9cfac8866006a109aa  #v4.8.0
        with:
          python-version: 3.12
          architecture: x64

      - name: Set pyproject.toml version to match github tag
        shell: bash
        env:
          RELEASE_TAG: ${{ github.ref_name }}
        run: |
          mv pyproject.toml pyproject.toml.orig
          sed "s/0\\.0\\.0/${RELEASE_TAG//v}/" pyproject.toml.orig >pyproject.toml

      - name: Set Cargo.toml version to match github tag
        shell: bash
        env:
          RELEASE_TAG: ${{ github.ref_name }}
        run: |
          mv Cargo.toml Cargo.toml.orig
          sed "s/0\\.0\\.0/${RELEASE_TAG//v}/" Cargo.toml.orig >Cargo.toml
          mv Cargo.lock Cargo.lock.orig
          sed "s/0\\.0\\.0/${RELEASE_TAG//v}/" Cargo.lock.orig >Cargo.lock

      - name: Install required libraries
        shell: bash
        run: |
          sudo apt-get update && sudo apt-get install -y openssl pkg-config libssl-dev

      - name: Build wheels
        uses: PyO3/maturin-action@5f8a1b3b0aad13193f46c9131f9b9e663def8ce5  #v1.46.0
        with:
          target: ${{ matrix.target }}
          manylinux: auto
          args: --release --out dist --features python-bindings
          before-script-linux: |
            # If we're running on rhel centos, install needed packages.
            if command -v yum &> /dev/null; then
                yum update -y && yum install -y perl-core openssl openssl-devel pkgconfig libatomic

                # If we're running on i686 we need to symlink libatomic
                # in order to build openssl with -latomic flag.
                if [[ ! -d "/usr/lib64" ]]; then
                    ln -s /usr/lib/libatomic.so.1 /usr/lib/libatomic.so
                fi
            else
                # If we're running on debian-based system.
                apt update -y && apt-get install -y libssl-dev openssl pkg-config
            fi

      - name: Install built wheel
        if: matrix.target == 'x86_64'
        run: |
          pip install ezkl --no-index --find-links dist --force-reinstall
          python -c "import ezkl"

      - name: Upload wheels
<<<<<<< HEAD
        uses: actions/upload-artifact@ff15f0306b3f739f7b6fd43fb5d26cd321bd4de5  #v3.2.1
=======
        uses: actions/upload-artifact@v4
>>>>>>> a38d3189
        with:
          name: dist-linux-${{ matrix.target }}
          path: dist

  musllinux:
    permissions:
      contents: read
    runs-on: ubuntu-latest
    if: startsWith(github.ref, 'refs/tags/')
    strategy:
      matrix:
        target:
          - x86_64-unknown-linux-musl
    steps:
      - uses: actions/checkout@11bd71901bbe5b1630ceea73d27597364c9af683  #v4.2.2
        with:
          persist-credentials: false
      - uses: actions/setup-python@b64ffcaf5b410884ad320a9cfac8866006a109aa  #v4.8.0
        with:
          python-version: 3.12
          architecture: x64

      - name: Set pyproject.toml version to match github tag
        shell: bash
        env:
          RELEASE_TAG: ${{ github.ref_name }}
        run: |
          mv pyproject.toml pyproject.toml.orig
          sed "s/0\\.0\\.0/${RELEASE_TAG//v}/" pyproject.toml.orig >pyproject.toml

      - name: Set Cargo.toml version to match github tag
        shell: bash
        env:
          RELEASE_TAG: ${{ github.ref_name }}
        run: |
          mv Cargo.toml Cargo.toml.orig
          sed "s/0\\.0\\.0/${RELEASE_TAG//v}/" Cargo.toml.orig >Cargo.toml
          mv Cargo.lock Cargo.lock.orig
          sed "s/0\\.0\\.0/${RELEASE_TAG//v}/" Cargo.lock.orig >Cargo.lock

      - name: Install required libraries
        shell: bash
        run: |
          sudo apt-get update && sudo apt-get install -y pkg-config libssl-dev

      - name: Build wheels
        uses: PyO3/maturin-action@5f8a1b3b0aad13193f46c9131f9b9e663def8ce5  #v1.46.0
        with:
          target: ${{ matrix.target }}
          manylinux: musllinux_1_2
          args: --release --out dist --features python-bindings

      - name: Install built wheel
        if: matrix.target == 'x86_64-unknown-linux-musl'
        uses: addnab/docker-run-action@v3
        with:
          image: alpine:latest
          options: -v ${{ github.workspace }}:/io -w /io
          run: |
            apk add py3-pip
            pip3 install -U pip
            python3 -m venv .venv
            source .venv/bin/activate
            pip3 install ezkl --no-index --find-links /io/dist/ --force-reinstall
            python3 -c "import ezkl"

      - name: Upload wheels
<<<<<<< HEAD
        uses: actions/upload-artifact@ff15f0306b3f739f7b6fd43fb5d26cd321bd4de5  #v3.2.1
=======
        uses: actions/upload-artifact@v4
>>>>>>> a38d3189
        with:
          name: dist-musllinux-${{ matrix.target }}
          path: dist

  musllinux-cross:
    permissions:
      contents: read
    runs-on: ubuntu-latest
    if: startsWith(github.ref, 'refs/tags/')
    strategy:
      matrix:
        platform:
          - target: aarch64-unknown-linux-musl
            arch: aarch64
    steps:
      - uses: actions/checkout@11bd71901bbe5b1630ceea73d27597364c9af683  #v4.2.2
        with:
          persist-credentials: false
      - uses: actions/setup-python@b64ffcaf5b410884ad320a9cfac8866006a109aa  #v4.8.0
        with:
          python-version: 3.12

      - name: Set pyproject.toml version to match github tag
        shell: bash
        env:
          RELEASE_TAG: ${{ github.ref_name }}
        run: |
          mv pyproject.toml pyproject.toml.orig
          sed "s/0\\.0\\.0/${RELEASE_TAG//v}/" pyproject.toml.orig >pyproject.toml

      - name: Set Cargo.toml version to match github tag
        shell: bash
        env:
          RELEASE_TAG: ${{ github.ref_name }}
        run: |
          mv Cargo.toml Cargo.toml.orig
          sed "s/0\\.0\\.0/${RELEASE_TAG//v}/" Cargo.toml.orig >Cargo.toml
          mv Cargo.lock Cargo.lock.orig
          sed "s/0\\.0\\.0/${RELEASE_TAG//v}/" Cargo.lock.orig >Cargo.lock

      - name: Build wheels
        uses: PyO3/maturin-action@5f8a1b3b0aad13193f46c9131f9b9e663def8ce5  #v1.46.0
        with:
          target: ${{ matrix.platform.target }}
          manylinux: musllinux_1_2
          args: --release --out dist --features python-bindings

      - uses: uraimo/run-on-arch-action@5397f9e30a9b62422f302092631c99ae1effcd9e  #v2.8.1
        name: Install built wheel
        with:
          arch: ${{ matrix.platform.arch }}
          distro: alpine_latest
          githubToken: ${{ github.token }}
          run: |
            apk add py3-pip
            python3 -m venv .venv
            source .venv/bin/activate
            pip3 install -U pip
            pip3 install ezkl --no-index --find-links dist/ --force-reinstall
            python3 -c "import ezkl"

      - name: Upload wheels
<<<<<<< HEAD
        uses: actions/upload-artifact@ff15f0306b3f739f7b6fd43fb5d26cd321bd4de5  #v3.2.1
=======
        uses: actions/upload-artifact@v4
>>>>>>> a38d3189
        with:
          name: dist-musllinux-${{ matrix.platform.target }}
          path: dist

  pypi-publish:
    name: Uploads release to PyPI
    runs-on: ubuntu-latest
    permissions:
      id-token: write
    if: "startsWith(github.ref, 'refs/tags/')"
    needs: [macos, windows, linux, musllinux, musllinux-cross]
    steps:
<<<<<<< HEAD
      - uses: actions/download-artifact@9bc31d5ccc31df68ecc42ccf4149144866c47d8a  #v3.0.2
=======
      - uses: actions/download-artifact@v4
>>>>>>> a38d3189
        with:
          pattern: dist-*
          merge-multiple: true
          path: wheels
      - name: List Files
        run: ls -R

      # # publishes to TestPyPI
      # - name: Publish package distribution to TestPyPI
      #   uses: pypa/gh-action-pypi-publish@76f52bc884231f62b9a034ebfe128415bbaabdfc  #v1.12.4
      #   with:
      #     repository-url: https://test.pypi.org/legacy/
      #     packages-dir: ./

      # publishes to PyPI
      - name: Publish package distributions to PyPI
        uses: pypa/gh-action-pypi-publish@76f52bc884231f62b9a034ebfe128415bbaabdfc  #v1.12.4
        with:
          packages-dir: ./wheels


  doc-publish:
    permissions:
      contents: read
    name: Trigger ReadTheDocs Build
    runs-on: ubuntu-latest
    needs: pypi-publish
    steps:
<<<<<<< HEAD
      - uses: actions/checkout@11bd71901bbe5b1630ceea73d27597364c9af683  #v4.2.2
=======
      - uses: actions/checkout@v4
>>>>>>> a38d3189
        with:
          persist-credentials: false
      - name: Trigger RTDs build
        uses: dfm/rtds-action@v1
        with:
          webhook_url: ${{ secrets.RTDS_WEBHOOK_URL }}
          webhook_token: ${{ secrets.RTDS_WEBHOOK_TOKEN }}
          commit_ref: ${{ github.ref_name }}<|MERGE_RESOLUTION|>--- conflicted
+++ resolved
@@ -73,11 +73,7 @@
           python -c "import ezkl"
 
       - name: Upload wheels
-<<<<<<< HEAD
-        uses: actions/upload-artifact@ff15f0306b3f739f7b6fd43fb5d26cd321bd4de5  #v3.2.1
-=======
-        uses: actions/upload-artifact@v4
->>>>>>> a38d3189
+        uses: actions/upload-artifact@65c4c4a1ddee5b72f698fdd19549f0f0fb45cf08  #v4.6.0
         with:
           name: dist-macos-${{ matrix.target }}
           path: dist
@@ -134,11 +130,7 @@
           python -c "import ezkl"
 
       - name: Upload wheels
-<<<<<<< HEAD
-        uses: actions/upload-artifact@ff15f0306b3f739f7b6fd43fb5d26cd321bd4de5  #v3.2.1
-=======
-        uses: actions/upload-artifact@v4
->>>>>>> a38d3189
+        uses: actions/upload-artifact@65c4c4a1ddee5b72f698fdd19549f0f0fb45cf08  #v4.6.0 #v4.6.0
         with:
           name: dist-windows-${{ matrix.target }}
           path: dist
@@ -211,11 +203,7 @@
           python -c "import ezkl"
 
       - name: Upload wheels
-<<<<<<< HEAD
-        uses: actions/upload-artifact@ff15f0306b3f739f7b6fd43fb5d26cd321bd4de5  #v3.2.1
-=======
-        uses: actions/upload-artifact@v4
->>>>>>> a38d3189
+        uses: actions/upload-artifact@65c4c4a1ddee5b72f698fdd19549f0f0fb45cf08  #v4.6.0
         with:
           name: dist-linux-${{ matrix.target }}
           path: dist
@@ -283,11 +271,7 @@
             python3 -c "import ezkl"
 
       - name: Upload wheels
-<<<<<<< HEAD
-        uses: actions/upload-artifact@ff15f0306b3f739f7b6fd43fb5d26cd321bd4de5  #v3.2.1
-=======
-        uses: actions/upload-artifact@v4
->>>>>>> a38d3189
+        uses: actions/upload-artifact@65c4c4a1ddee5b72f698fdd19549f0f0fb45cf08  #v4.6.0
         with:
           name: dist-musllinux-${{ matrix.target }}
           path: dist
@@ -350,11 +334,7 @@
             python3 -c "import ezkl"
 
       - name: Upload wheels
-<<<<<<< HEAD
-        uses: actions/upload-artifact@ff15f0306b3f739f7b6fd43fb5d26cd321bd4de5  #v3.2.1
-=======
-        uses: actions/upload-artifact@v4
->>>>>>> a38d3189
+        uses: actions/upload-artifact@65c4c4a1ddee5b72f698fdd19549f0f0fb45cf08  #v4.6.0
         with:
           name: dist-musllinux-${{ matrix.platform.target }}
           path: dist
@@ -367,11 +347,7 @@
     if: "startsWith(github.ref, 'refs/tags/')"
     needs: [macos, windows, linux, musllinux, musllinux-cross]
     steps:
-<<<<<<< HEAD
-      - uses: actions/download-artifact@9bc31d5ccc31df68ecc42ccf4149144866c47d8a  #v3.0.2
-=======
-      - uses: actions/download-artifact@v4
->>>>>>> a38d3189
+      - uses: actions/download-artifact@fa0a91b85d4f404e444e00e005971372dc801d16  #v4.1.8
         with:
           pattern: dist-*
           merge-multiple: true
@@ -400,11 +376,7 @@
     runs-on: ubuntu-latest
     needs: pypi-publish
     steps:
-<<<<<<< HEAD
-      - uses: actions/checkout@11bd71901bbe5b1630ceea73d27597364c9af683  #v4.2.2
-=======
       - uses: actions/checkout@v4
->>>>>>> a38d3189
         with:
           persist-credentials: false
       - name: Trigger RTDs build
