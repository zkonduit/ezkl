name: Build and Publish Python Bindings

on:
  workflow_dispatch:
    inputs:
      tag:
        description: "The tag to release"
        required: true
  push:
    tags:
      - "*"

defaults:
  run:
    working-directory: .

jobs:
  macos:
    runs-on: macos-latest
    if: startsWith(github.ref, 'refs/tags/')
    strategy:
      matrix:
        target: [x86_64, universal2-apple-darwin]
    steps:
      - uses: actions/checkout@v4
      - uses: actions/setup-python@v4
        with:
          python-version: 3.7
          architecture: x64

      - name: Set Cargo.toml version to match github tag
        shell: bash
        env:
          RELEASE_TAG: ${{ github.ref_name }}
        run: |
          mv Cargo.toml Cargo.toml.orig
          sed "s/0\\.0\\.0/${RELEASE_TAG//v}/" Cargo.toml.orig >Cargo.toml
          mv Cargo.lock Cargo.lock.orig
          sed "s/0\\.0\\.0/${RELEASE_TAG//v}/" Cargo.lock.orig >Cargo.lock

      - uses: actions-rs/toolchain@v1
        with:
          toolchain: nightly-2023-06-27
          override: true
          components: rustfmt, clippy

      - name: Build wheels
        uses: PyO3/maturin-action@v1
        with:
          target: ${{ matrix.target }}
          args: --release --out dist --features python-bindings
      - name: Install built wheel
        run: |
          pip install ezkl --no-index --find-links dist --force-reinstall
          python -c "import ezkl"

      - name: Upload wheels
        uses: actions/upload-artifact@v3
        with:
          name: wheels
          path: dist

  windows:
    runs-on: windows-latest
    if: startsWith(github.ref, 'refs/tags/')
    strategy:
      matrix:
        target: [x64, x86]
    steps:
      - uses: actions/checkout@v4
      - uses: actions/setup-python@v4
        with:
          python-version: 3.7
          architecture: ${{ matrix.target }}

      - name: Set Cargo.toml version to match github tag
        shell: bash
        env:
          RELEASE_TAG: ${{ github.ref_name }}
        run: |
          mv Cargo.toml Cargo.toml.orig
          sed "s/0\\.0\\.0/${RELEASE_TAG//v}/" Cargo.toml.orig >Cargo.toml
          mv Cargo.lock Cargo.lock.orig
          sed "s/0\\.0\\.0/${RELEASE_TAG//v}/" Cargo.lock.orig >Cargo.lock

      - uses: actions-rs/toolchain@v1
        with:
          toolchain: nightly-2023-06-27
          override: true
          components: rustfmt, clippy

      - name: Build wheels
        uses: PyO3/maturin-action@v1
        with:
          target: ${{ matrix.target }}
          args: --release --out dist --features python-bindings
      - name: Install built wheel
        run: |
          pip install ezkl --no-index --find-links dist --force-reinstall
          python -c "import ezkl"

      - name: Upload wheels
        uses: actions/upload-artifact@v3
        with:
          name: wheels
          path: dist

  linux:
    runs-on: ubuntu-latest
    if: startsWith(github.ref, 'refs/tags/')
    strategy:
      matrix:
        target: [x86_64, i686]
    steps:
      - uses: actions/checkout@v4
      - uses: actions/setup-python@v4
        with:
          python-version: 3.7
          architecture: x64

      - name: Set Cargo.toml version to match github tag
        shell: bash
        env:
          RELEASE_TAG: ${{ github.ref_name }}
        run: |
          mv Cargo.toml Cargo.toml.orig
          sed "s/0\\.0\\.0/${RELEASE_TAG//v}/" Cargo.toml.orig >Cargo.toml
          mv Cargo.lock Cargo.lock.orig
          sed "s/0\\.0\\.0/${RELEASE_TAG//v}/" Cargo.lock.orig >Cargo.lock

      - name: Install required libraries
        shell: bash
        run: |
          sudo apt-get update && sudo apt-get install -y openssl pkg-config libssl-dev

      - name: Build wheels
        uses: PyO3/maturin-action@v1
        with:
          target: ${{ matrix.target }}
          manylinux: auto
          args: --release --out dist --features python-bindings

      - name: Install built wheel
        if: matrix.target == 'x86_64'
        run: |
          pip install ezkl --no-index --find-links dist --force-reinstall
          python -c "import ezkl"

      - name: Upload wheels
        uses: actions/upload-artifact@v3
        with:
          name: wheels
          path: dist

  # TODO: There's a problem with the maturin-action toolchain for arm arch leading to failed builds
  # linux-cross:
  #   runs-on: ubuntu-latest
  #   strategy:
  #     matrix:
  #       target: [aarch64, armv7]
  #   steps:
  #   - uses: actions/checkout@v4
  #   - uses: actions/setup-python@v4
  #     with:
  #       python-version: 3.7

  #   - name: Install cross-compilation tools for aarch64
  #     if: matrix.target == 'aarch64'
  #     run: |
  #       sudo apt-get update
  #       sudo apt-get install -y gcc make gcc-aarch64-linux-gnu binutils-aarch64-linux-gnu libc6-dev-arm64-cross libusb-1.0-0-dev libatomic1-arm64-cross

  #   - name: Install cross-compilation tools for armv7
  #     if: matrix.target == 'armv7'
  #     run: |
  #       sudo apt-get update
  #       sudo apt-get install -y gcc make gcc-arm-linux-gnueabihf binutils-arm-linux-gnueabihf libc6-dev-armhf-cross libusb-1.0-0-dev libatomic1-armhf-cross

  #   - name: Build wheels
  #     uses: PyO3/maturin-action@v1
  #     with:
  #       target: ${{ matrix.target }}
  #       manylinux: auto
  #       args: --release --out dist --features python-bindings

  #   - uses: uraimo/run-on-arch-action@v2.5.0
  #     name: Install built wheel
  #     with:
  #       arch: ${{ matrix.target }}
  #       distro: ubuntu20.04
  #       githubToken: ${{ github.token }}
  #       install: |
  #         apt-get update
  #         apt-get install -y --no-install-recommends python3 python3-pip
  #         pip3 install -U pip
  #       run: |
  #         pip3 install ezkl --no-index --find-links dist/ --force-reinstall
  #         python3 -c "import ezkl"

  #   - name: Upload wheels
  #     uses: actions/upload-artifact@v3
  #     with:
  #       name: wheels
  #       path: dist

  musllinux:
    runs-on: ubuntu-latest
    if: startsWith(github.ref, 'refs/tags/')
    strategy:
      matrix:
        target:
          - x86_64-unknown-linux-musl
    steps:
      - uses: actions/checkout@v4
      - uses: actions/setup-python@v4
        with:
          python-version: 3.7
          architecture: x64

      - name: Set Cargo.toml version to match github tag
        shell: bash
        env:
          RELEASE_TAG: ${{ github.ref_name }}
        run: |
          mv Cargo.toml Cargo.toml.orig
          sed "s/0\\.0\\.0/${RELEASE_TAG//v}/" Cargo.toml.orig >Cargo.toml
          mv Cargo.lock Cargo.lock.orig
          sed "s/0\\.0\\.0/${RELEASE_TAG//v}/" Cargo.lock.orig >Cargo.lock

      - name: Install required libraries
        shell: bash
        run: |
          sudo apt-get update && sudo apt-get install -y pkg-config libssl-dev

      - name: Build wheels
        uses: PyO3/maturin-action@v1
        with:
          target: ${{ matrix.target }}
          manylinux: musllinux_1_2
          args: --release --out dist --features python-bindings

      - name: Install built wheel
        if: matrix.target == 'x86_64-unknown-linux-musl'
        uses: addnab/docker-run-action@v3
        with:
          image: alpine:latest
          options: -v ${{ github.workspace }}:/io -w /io
          run: |
            apk add py3-pip
            pip3 install -U pip
            python3 -m venv .venv
            source .venv/bin/activate            
            pip3 install ezkl --no-index --find-links /io/dist/ --force-reinstall
            python3 -c "import ezkl"

      - name: Upload wheels
        uses: actions/upload-artifact@v3
        with:
          name: wheels
          path: dist

  musllinux-cross:
    runs-on: ubuntu-latest
    if: startsWith(github.ref, 'refs/tags/')
    strategy:
      matrix:
        platform:
          - target: aarch64-unknown-linux-musl
            arch: aarch64
          - target: armv7-unknown-linux-musleabihf
            arch: armv7
    steps:
      - uses: actions/checkout@v4
      - uses: actions/setup-python@v4
        with:
          python-version: 3.7

      - name: Set Cargo.toml version to match github tag
        shell: bash
        env:
          RELEASE_TAG: ${{ github.ref_name }}
        run: |
          mv Cargo.toml Cargo.toml.orig
          sed "s/0\\.0\\.0/${RELEASE_TAG//v}/" Cargo.toml.orig >Cargo.toml
          mv Cargo.lock Cargo.lock.orig
          sed "s/0\\.0\\.0/${RELEASE_TAG//v}/" Cargo.lock.orig >Cargo.lock

      - name: Build wheels
        uses: PyO3/maturin-action@v1
        with:
          target: ${{ matrix.platform.target }}
          manylinux: musllinux_1_2
          args: --release --out dist --features python-bindings

      - uses: uraimo/run-on-arch-action@v2.5.0
        name: Install built wheel
        with:
          arch: ${{ matrix.platform.arch }}
          distro: alpine_latest
          githubToken: ${{ github.token }}
          install: |
            apk add py3-pip
            pip3 install -U pip
          run: |
<<<<<<< HEAD
            apk add py3-pip
            pip3 install -U pip
=======
>>>>>>> f7d09ede
            python3 -m venv .venv
            source .venv/bin/activate
            pip3 install ezkl --no-index --find-links dist/ --force-reinstall
            python3 -c "import ezkl"

      - name: Upload wheels
        uses: actions/upload-artifact@v3
        with:
          name: wheels
          path: dist

  pypi-publish:
    name: Uploads release to PyPI
    runs-on: ubuntu-latest
    permissions:
      id-token: write
    if: "startsWith(github.ref, 'refs/tags/')"
    # TODO: Uncomment if linux-cross is working
    # needs: [ macos, windows, linux, linux-cross, musllinux, musllinux-cross ]
    needs: [macos, windows, linux, musllinux, musllinux-cross]
    steps:
      - uses: actions/download-artifact@v3
        with:
          name: wheels
      - name: List Files
        run: ls -R

      # Both publish steps will fail if there is no trusted publisher setup
      # On failure the publish step will then simply continue to the next one

      # publishes to PyPI
      - name: Publish package distributions to PyPI
        continue-on-error: true
        uses: pypa/gh-action-pypi-publish@release/v1
        with:
          packages-dir: ./

      # publishes to TestPyPI
      - name: Publish package distribution to TestPyPI
        continue-on-error: true
        uses: pypa/gh-action-pypi-publish@release/v1
        with:
          repository-url: https://test.pypi.org/legacy/
          packages-dir: ./<|MERGE_RESOLUTION|>--- conflicted
+++ resolved
@@ -298,15 +298,9 @@
           arch: ${{ matrix.platform.arch }}
           distro: alpine_latest
           githubToken: ${{ github.token }}
-          install: |
+          run: |
             apk add py3-pip
             pip3 install -U pip
-          run: |
-<<<<<<< HEAD
-            apk add py3-pip
-            pip3 install -U pip
-=======
->>>>>>> f7d09ede
             python3 -m venv .venv
             source .venv/bin/activate
             pip3 install ezkl --no-index --find-links dist/ --force-reinstall
