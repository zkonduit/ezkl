--- conflicted
+++ resolved
@@ -105,7 +105,6 @@
   #         name: wheels
   #         path: dist
 
-<<<<<<< HEAD
   # linux:
   #   runs-on: ubuntu-latest
   #   if: startsWith(github.ref, 'refs/tags/')
@@ -129,49 +128,6 @@
   #         mv Cargo.lock Cargo.lock.orig
   #         sed "s/0\\.0\\.0/${RELEASE_TAG//v}/" Cargo.lock.orig >Cargo.lock
 
-=======
-  linux:
-    runs-on: ubuntu-latest
-    if: startsWith(github.ref, 'refs/tags/')
-    strategy:
-      matrix:
-        target: [x86_64, i686]
-    steps:
-      - uses: actions/checkout@v4
-      - uses: actions/setup-python@v4
-        with:
-          python-version: 3.12
-          architecture: x64
-
-      - name: Set Cargo.toml version to match github tag
-        shell: bash
-        env:
-          RELEASE_TAG: ${{ github.ref_name }}
-        run: |
-          mv Cargo.toml Cargo.toml.orig
-          sed "s/0\\.0\\.0/${RELEASE_TAG//v}/" Cargo.toml.orig >Cargo.toml
-          mv Cargo.lock Cargo.lock.orig
-          sed "s/0\\.0\\.0/${RELEASE_TAG//v}/" Cargo.lock.orig >Cargo.lock
-
-      - name: Set Cargo.toml version to match github tag for docs
-        shell: bash
-        env:
-          RELEASE_TAG: ${{ github.ref_name }}
-        run: |
-          cp docs/python/src/conf.py docs/python/src/conf.py.orig
-          sed "s/0\\.0\\.0/${RELEASE_TAG//v}/" docs/python/src/conf.py.orig >docs/python/src/conf.py
-          cp docs/python/requirements-docs.txt docs/python/requirements-docs.txt.orig
-          sed "s/0\\.0\\.0/${RELEASE_TAG//v}/" docs/python/requirements-docs.txt.orig >docs/python/requirements-docs.txt
-
-      - name: Update requirements for documentation
-        uses: test-room-7/action-update-file@v1
-        with:
-            file-path: |
-              docs/python/requirements-docs.txt
-              docs/python/src/conf.py
-            commit-msg: "fix: update docs version"
-            github-token: ${{ secrets.GITHUB_TOKEN }}
->>>>>>> a67858ba
 
       # - name: Install required libraries
       #   shell: bash
@@ -409,7 +365,6 @@
     name: Uploads documentation
     runs-on: ubuntu-latest
     steps:
-<<<<<<< HEAD
       - name: Set Cargo.toml version to match github tag for docs
         shell: bash
         env:
@@ -431,15 +386,9 @@
             github-token: ${{ secrets.GITHUB_TOKEN }}
             branch: ${{ RELEASE_TAG }}
 
-=======
->>>>>>> a67858ba
       - name: Trigger RTDs build
         uses: dfm/rtds-action@v1
         with:
           webhook_url: ${{ secrets.RTDS_WEBHOOK_URL }}
           webhook_token: ${{ secrets.RTDS_WEBHOOK_TOKEN }}
-<<<<<<< HEAD
-          commit_ref: ${{ steps.update-req-for-doc.outputs.commit-sha }}
-=======
-          commit_ref: ${{ github.ref }}
->>>>>>> a67858ba
+          commit_ref: ${{ steps.update-req-for-doc.outputs.commit-sha }}