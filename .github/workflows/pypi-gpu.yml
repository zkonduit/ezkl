name: Build and Publish Python GPU Bindings (linux only)


on:
  workflow_dispatch:
    inputs:
      tag:
        description: "The tag to release"
        required: true
  push:
    tags:
      - "*"

defaults:
  run:
    working-directory: .

jobs:

  linux:
    permissions:
      contents: read
      packages: write
    runs-on: GPU
    strategy:
      matrix:
        target: [x86_64]
    env:
      RELEASE_TAG: ${{ github.ref_name }}
    steps:
      - uses: actions/checkout@11bd71901bbe5b1630ceea73d27597364c9af683  #v4.2.2
        with:
          persist-credentials: false
      - uses: actions/setup-python@b64ffcaf5b410884ad320a9cfac8866006a109aa  #v4.8.0
        with:
          python-version: 3.12
          architecture: x64

      - name: Set pyproject.toml version to match github tag
        shell: bash
        run: |
            mv pyproject.toml pyproject.toml.orig
            sed "s/ezkl/ezkl-gpu/" pyproject.toml.orig >pyproject.toml
            sed "s/0\\.0\\.0/${RELEASE_TAG//v}/" pyproject.toml.orig >pyproject.toml

<<<<<<< HEAD
      - uses: actions-rs/toolchain@b2417cde72dcf67f306c0ae8e0828a81bf0b189f  #v1.0.6
=======
      - name: rename ezkl.pyi to ezkl-gpu.pyi
        run: mv ezkl.pyi ezkl-gpu.pyi

      - uses: actions-rs/toolchain@v1
>>>>>>> a38d3189
        with:
          toolchain: nightly-2023-06-27
          override: true
          components: rustfmt, clippy

      - name: Set Cargo.toml version to match github tag
        shell: bash
        run: |
          mv Cargo.toml Cargo.toml.orig
          sed "s/0\\.0\\.0/${RELEASE_TAG//v}/" Cargo.toml.orig >Cargo.toml
          mv Cargo.lock Cargo.lock.orig
          sed "s/0\\.0\\.0/${RELEASE_TAG//v}/" Cargo.lock.orig >Cargo.lock

      - name: Install required libraries
        shell: bash
        run: |
          sudo apt-get update && sudo apt-get install -y openssl pkg-config libssl-dev

      - name: Build wheels
        uses: PyO3/maturin-action@5f8a1b3b0aad13193f46c9131f9b9e663def8ce5  #v1.46.0
        with:
          target: ${{ matrix.target }}
          manylinux: auto
          container: off
          args: --release --out dist --features python-bindings,icicle

      - name: Install built wheel
        if: matrix.target == 'x86_64'
        run: |
          pip install ezkl-gpu --no-index --find-links dist --force-reinstall

      - name: Upload wheels
<<<<<<< HEAD
        uses: actions/upload-artifact@ff15f0306b3f739f7b6fd43fb5d26cd321bd4de5  #v3.2.1
=======
        uses: actions/upload-artifact@v4
>>>>>>> a38d3189
        with:
          name: wheels
          path: dist


  pypi-publish:
    name: Uploads release to PyPI
    runs-on: ubuntu-latest
    permissions:
      id-token: write
    if: "startsWith(github.ref, 'refs/tags/')"
    # TODO: Uncomment if linux-cross is working
    # needs: [ macos, windows, linux, linux-cross, musllinux, musllinux-cross ]
    needs: [linux]
    steps:
<<<<<<< HEAD
      - uses: actions/download-artifact@9bc31d5ccc31df68ecc42ccf4149144866c47d8a  #v3.0.2
=======
      - uses: actions/download-artifact@v4
>>>>>>> a38d3189
        with:
          name: wheels
      - name: List Files
        run: ls -R

      # Both publish steps will fail if there is no trusted publisher setup
      # On failure the publish step will then simply continue to the next one

      # publishes to PyPI
      - name: Publish package distributions to PyPI
        continue-on-error: true
        uses: pypa/gh-action-pypi-publish@76f52bc884231f62b9a034ebfe128415bbaabdfc  #v1.12.4
        with:
          packages-dir: ./wheels

      # publishes to TestPyPI
      - name: Publish package distribution to TestPyPI
        continue-on-error: true
        uses: pypa/gh-action-pypi-publish@76f52bc884231f62b9a034ebfe128415bbaabdfc  #v1.12.4
        with:
          repository-url: https://test.pypi.org/legacy/
          packages-dir: ./wheels<|MERGE_RESOLUTION|>--- conflicted
+++ resolved
@@ -36,33 +36,28 @@
           python-version: 3.12
           architecture: x64
 
-      - name: Set pyproject.toml version to match github tag
+      - name: Set pyproject.toml version to match github tag and rename ezkl to ezkl-gpu
         shell: bash
         run: |
             mv pyproject.toml pyproject.toml.orig
-            sed "s/ezkl/ezkl-gpu/" pyproject.toml.orig >pyproject.toml
-            sed "s/0\\.0\\.0/${RELEASE_TAG//v}/" pyproject.toml.orig >pyproject.toml
+            sed "s/ezkl/ezkl-gpu/" pyproject.toml.orig > pyproject.toml.tmp
+            sed "s/0\\.0\\.0/${RELEASE_TAG//v}/" pyproject.toml.tmp > pyproject.toml
 
-<<<<<<< HEAD
       - uses: actions-rs/toolchain@b2417cde72dcf67f306c0ae8e0828a81bf0b189f  #v1.0.6
-=======
-      - name: rename ezkl.pyi to ezkl-gpu.pyi
-        run: mv ezkl.pyi ezkl-gpu.pyi
-
-      - uses: actions-rs/toolchain@v1
->>>>>>> a38d3189
         with:
           toolchain: nightly-2023-06-27
           override: true
           components: rustfmt, clippy
 
-      - name: Set Cargo.toml version to match github tag
+      - name: Set Cargo.toml version to match github tag and rename ezkl to ezkl-gpu
         shell: bash
+        # the ezkl substitution here looks for the first instance of name = "ezkl" and changes it to "ezkl-gpu"
         run: |
           mv Cargo.toml Cargo.toml.orig
-          sed "s/0\\.0\\.0/${RELEASE_TAG//v}/" Cargo.toml.orig >Cargo.toml
+          sed "0,/name = \"ezkl\"/s/name = \"ezkl\"/name = \"ezkl-gpu\"/" Cargo.toml.orig > Cargo.toml.tmp
+          sed "s/0\\.0\\.0/${RELEASE_TAG//v}/" Cargo.toml.tmp > Cargo.toml
           mv Cargo.lock Cargo.lock.orig
-          sed "s/0\\.0\\.0/${RELEASE_TAG//v}/" Cargo.lock.orig >Cargo.lock
+          sed "s/0\\.0\\.0/${RELEASE_TAG//v}/" Cargo.lock.orig > Cargo.lock
 
       - name: Install required libraries
         shell: bash
@@ -83,11 +78,7 @@
           pip install ezkl-gpu --no-index --find-links dist --force-reinstall
 
       - name: Upload wheels
-<<<<<<< HEAD
-        uses: actions/upload-artifact@ff15f0306b3f739f7b6fd43fb5d26cd321bd4de5  #v3.2.1
-=======
-        uses: actions/upload-artifact@v4
->>>>>>> a38d3189
+        uses: actions/upload-artifact@65c4c4a1ddee5b72f698fdd19549f0f0fb45cf08  #v4.6.0
         with:
           name: wheels
           path: dist
@@ -103,11 +94,7 @@
     # needs: [ macos, windows, linux, linux-cross, musllinux, musllinux-cross ]
     needs: [linux]
     steps:
-<<<<<<< HEAD
-      - uses: actions/download-artifact@9bc31d5ccc31df68ecc42ccf4149144866c47d8a  #v3.0.2
-=======
-      - uses: actions/download-artifact@v4
->>>>>>> a38d3189
+      - uses: actions/download-artifact@fa0a91b85d4f404e444e00e005971372dc801d16  #v4.1.8
         with:
           name: wheels
       - name: List Files
