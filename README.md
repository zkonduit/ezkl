# EZKL

[![Test](https://github.com/zkonduit/ezkl/workflows/Rust/badge.svg)](https://github.com/zkonduit/ezkl/actions?query=workflow%3ARust)

`ezkl` is a library and command-line tool for doing inference for deep learning models and other computational graphs in a zk-snark. It enables the following workflow:

1. Define a computational graph, for instance a neural network (but really any arbitrary set of operations), as you would normally in pytorch or tensorflow.
2. Export the final graph of operations as an [.onnx](https://onnx.ai/) file and some sample inputs to a `.json` file.
3. Point `ezkl` to the `.onnx` and `.json` files to generate a ZK-SNARK circuit with which you can prove statements such as:
> "I ran this publicly available neural network on some private data and it produced this output"

> "I ran my private neural network on some public data and it produced this output"

> "I correctly ran this publicly available neural network on some public data and it produced this output"

The rust API is also sufficiently flexible to enable you to code up a computational graph and resulting circuit from scratch. For examples on how to do so see the **library examples** section below.

In the backend we use [Halo2](https://github.com/privacy-scaling-explorations/halo2) as a proof system.

For more details on how to use `ezkl`, see below !

----------------------

## Contributing 🌎

If you're interested in contributing and are unsure where to start, reach out to one of the maintainers:

* dante (alexander-camuto)
* jason ( jasonmorton)

More broadly:

- Feel free to open up a discussion topic to ask questions.

- See currently open issues for ideas on how to contribute.

- For PRs we use the [conventional commits](https://www.conventionalcommits.org/en/v1.0.0/) naming convention.

----------------------

## Getting Started ⚙️

### building the project 🔨
Note that the library requires a nightly version of the rust toolchain. You can change the default toolchain by running:

```bash
rustup override set nightly
```

<<<<<<< HEAD
Note that if you want to generate EVM verifiers this might require a local [solc](https://docs.soliditylang.org/en/v0.8.17/installing-solidity.html) installation.
=======
After which you may build the library

```bash
cargo build --release
```

A folder `./target/release` will be generated. Add this folder to your PATH environment variable to call `ezkl` from the CLI.

```bash
# For UNIX like systems
# in .bashrc, .bash_profile, or some other path file
export PATH="<replace with where you cloned the repo>/ezkl/target/release:$PATH"
```

Restart your shell or reload your shell settings

```bash
# example, replace .bash_profile with the file you use to configure your shell
source ~/.bash_profile
```

You will need a functioning installation of `solc` in order to run `ezkl` properly.
[solc-select](https://github.com/crytic/solc-select) is recommended.
Follow the instructions on [solc-select](https://github.com/crytic/solc-select) to activate `solc` in your environment.
>>>>>>> 1813f1a4


### docs 📖

Use `cargo doc --open` to compile and open the docs in your default browser.


----------------------


## Command line interface 👾

The `ezkl` cli provides a simple interface to load `.onnx` files, which represent graphs of operations (such as neural networks), convert them into a Halo2 circuit, then run a proof.

### python and cli tutorial 🐍

You can easily create an `.onnx` file using `pytorch`. For samples of Onnx files see [here](https://github.com/zkonduit/onnx-examples). For a tutorial on how to quickly generate Onnx files using python, check out [pyezkl](https://github.com/zkonduit/pyezkl).

Sample onnx files are also available in `./examples/onnx`. To generate a proof on one of the examples, first build ezkl (`cargo build --release`) and add it to your favourite `PATH` variables, then generate a structured reference string (SRS):
```bash
<<<<<<< HEAD
ezkl -K=17 gen-srs --params-path=kzg.params
``` 
=======
ezkl -K=17 gen-srs --pfsys=kzg --params-path=kzg.params
```
>>>>>>> 1813f1a4

```bash
ezkl --bits=16 -K=17 prove -D ./examples/onnx/1l_relu/input.json -M ./examples/onnx/1l_relu/network.onnx --proof-path 1l_relu.pf --vk-path 1l_relu.vk --params-path=kzg.params
```

This command generates a proof that the model was correctly run on private inputs (this is the default setting). It then outputs the resulting proof at the path specfifed by `--proof-path`, parameters that can be used for subsequent verification at `--params-path` and the verifier key at `--vk-path`.
Luckily `ezkl` also provides command to verify the generated proofs:

```bash
ezkl --bits=16 -K=17 verify -M ./examples/onnx/1l_relu/network.onnx --proof-path 1l_relu.pf --vk-path 1l_relu.vk --params-path=kzg.params
```

To display a table of the loaded onnx nodes, their associated parameters, set `RUST_LOG=DEBUG` or run:

```bash
cargo run --release --bin ezkl -- table -M ./examples/onnx/1l_relu/network.onnx

```

#### verifying with the EVM ◊

Note that the above prove and verify stats can also be run with an EVM verifier. This can be done by generating a verifier smart contract after generating the proof

```bash
# gen proof
ezkl --bits=16 -K=17 prove -D ./examples/onnx/1l_relu/input.json -M ./examples/onnx/1l_relu/network.onnx --proof-path 1l_relu.pf --vk-path 1l_relu.vk --params-path=kzg.params --transcript=evm
```
```bash
# gen evm verifier
ezkl -K=17 --bits=16 create-evm-verifier -D ./examples/onnx/1l_relu/input.json -M ./examples/onnx/1l_relu/network.onnx --deployment-code-path 1l_relu.code --params-path=kzg.params --vk-path 1l_relu.vk --sol-code-path 1l_relu.sol
```
```bash
<<<<<<< HEAD
# Verify (EVM) 
ezkl -K=17 --bits=16 verify-evm --proof-path 1l_relu.pf --deployment-code-path 1l_relu.code
=======
# Verify (EVM)
ezkl -K=17 --bits=16 verify-evm --pfsys=kzg --proof-path 1l_relu.pf --deployment-code-path 1l_relu.code
>>>>>>> 1813f1a4
```

Note that the `.sol` file above can be deployed and composed with other Solidity contracts, via a `verify()` function. Please read [this document](https://hackmd.io/QOHOPeryRsOraO7FUnG-tg) for more information about the interface of the contract, how to obtain the data needed for its function parameters, and its limitations.

The above pipeline can also be run using [proof aggregation](https://ethresear.ch/t/leveraging-snark-proof-aggregation-to-achieve-large-scale-pbft-based-consensus/11588) to reduce proof size and verifying times, so as to be more suitable for EVM deployment. A sample pipeline for doing so would be:

```bash
# Generate a new 2^20 SRS
ezkl -K=20 gen-srs --params-path=kzg.params
```

```bash
# Single proof -> single proof we are going to feed into aggregation circuit. (Mock)-verifies + verifies natively as sanity check
ezkl -K=17 --bits=16 prove --transcript=poseidon --strategy=accum -D ./examples/onnx/1l_relu/input.json -M ./examples/onnx/1l_relu/network.onnx --proof-path 1l_relu.pf --params-path=kzg.params  --vk-path=1l_relu.vk
```

```bash
# Aggregate -> generates aggregate proof and also (mock)-verifies + verifies natively as sanity check
<<<<<<< HEAD
ezkl -K=20 --bits=16 aggregate --app-logrows=17 --transcript=evm -M ./examples/onnx/1l_relu/network.onnx --aggregation-snarks=1l_relu.pf --aggregation-vk-paths 1l_relu.vk --vk-path aggr_1l_relu.vk --proof-path aggr_1l_relu.pf --params-path=kzg.params
``` 

```bash
# Generate verifier code -> create the EVM verifier code 
ezkl -K=17 --bits=16 create-evm-verifier-aggr --deployment-code-path aggr_1l_relu.code --params-path=kzg.params --vk-path aggr_1l_relu.vk
```

```bash
# Verify (EVM) -> 
ezkl -K=17 --bits=16 verify-evm --proof-path aggr_1l_relu.pf --deployment-code-path aggr_1l_relu.code
 
=======
ezkl -K=17 --bits=16 aggregate --transcript=evm -M ./examples/onnx/1l_relu/network.onnx --pfsys=kzg --aggregation-snarks=1l_relu.pf --aggregation-vk-paths 1l_relu.vk --vk-path aggr_1l_relu.vk --proof-path aggr_1l_relu.pf --params-path=kzg.params
```

```bash
# Generate verifier code -> create the EVM verifier code
ezkl -K=17 --bits=16 aggregate create-evm-verifier-aggr --pfsys=kzg --deployment-code-path aggr_1l_relu.code --params-path=kzg.params --vk-path aggr_1l_relu.vk
```

```bash
# Verify (EVM) ->
ezkl -K=17 --bits=16 verify-evm --pfsys=kzg --proof-path aggr_1l_relu.pf --deployment-code-path aggr_1l_relu.code

>>>>>>> 1813f1a4
```

Also note that this may require a local [solc](https://docs.soliditylang.org/en/v0.8.17/installing-solidity.html) installation, and that aggregated proof verification in Solidity is not currently supported.

#### using pre-generated SRS

Note that you can use pre-generated KZG SRS. These SRS can be converted to a format that is ingestable by the `pse/halo2` prover ezkl uses by leveraging [han0110/halo2-kzg-srs](https://github.com/han0110/halo2-kzg-srs). This repo also contains pre-converted SRS from large projects such as Hermez and the [perpetual powers of tau repo](https://github.com/privacy-scaling-explorations/perpetualpowersoftau). Simply download the pre-converted file locally and point `--params-path` to the file !


### general usage 🔧

```bash
Usage: ezkl [OPTIONS] <COMMAND>

Commands:
  table                     Loads model and prints model table
  render-circuit            Renders the model circuit to a .png file. For an overview of how to interpret these plots, see https://zcash.github.io/halo2/user/dev-tools.html
  forward                   Runs a vanilla forward pass, produces a quantized output, and saves it to a .json file
  gen-srs                   Generates a dummy SRS
  mock                      Loads model and input and runs mock prover (for testing)
  aggregate                 Aggregates proofs :)
  prove                     Loads model and data, prepares vk and pk, and creates proof
  create-evm-verifier       Creates an EVM verifier for a single proof
  create-evm-verifier-aggr  Creates an EVM verifier for an aggregate proof
  verify                    Verifies a proof, returning accept or reject
  verify-aggr               Verifies an aggregate proof, returning accept or reject
  verify-evm                Verifies a proof using a local EVM executor, returning accept or reject
  print-proof-hex           Print the proof in hexadecimal
  help                      Print this message or the help of the given subcommand(s)

Options:
  -T, --tolerance <TOLERANCE>          The tolerance for error on model outputs [default: 0]
  -S, --scale <SCALE>                  The denominator in the fixed point representation used when quantizing [default: 7]
  -B, --bits <BITS>                    The number of bits used in lookup tables [default: 16]
  -K, --logrows <LOGROWS>              The log_2 number of rows [default: 17]
      --public-inputs                  Flags whether inputs are public
      --public-outputs                 Flags whether outputs are public
      --public-params                  Flags whether params are public
  -M, --max-rotations <MAX_ROTATIONS>  Flags to set maximum rotations [default: 512]
  -h, --help                           Print help
  -V, --version                        Print version
```

`bits`, `scale`, `tolerance`, and `logrows` have default values. You can use tolerance to express a tolerance to a certain amount of quantization error on the output eg. if set to 2 the circuit will verify even if the generated output deviates by an absolute value of 2 on any dimension from the expected output. `prove` and `mock`, all require `-D` and `-M` parameters, which if not provided, the cli will query the user to manually enter the path(s).

```bash

Usage: ezkl mock [OPTIONS]

Options:
  -D, --data <DATA>    The path to the .json data file [default: ]
  -M, --model <MODEL>  The path to the .onnx model file [default: ]

```

The `.onnx` file can be generated using pytorch or tensorflow. The data json file is structured as follows:

```javascript
{
    "input_data": [[1.0, 22.2, 0.12 ...]], // 2D arrays of floats which represents the (private) inputs we run the proof on
    "input_shapes": [[3, 3, ...]], // 2D array of integers which represents the shapes of model inputs (excluding batch size)
    "output_data": [[1.0, 5.0, 6.3 ...]], // 2D arrays of floats which represents the model outputs we want to constrain against (if any)
}
```

For examples of such files see `examples/onnx_models`.

To run a simple example using the cli see **python and cli tutorial** above.


## benchmarks ⏳

We include proof generation time benchmarks for some of the implemented layers including the affine, convolutional, and ReLu operations (more to come).

To run these benchmarks:

```bash
cargo bench
```

To run a specific benchmark append one of `affine, cnvrl, relu` to the command. You can then find benchmarks results and plots in `target/criterion`. Note that depending on the capabilities of your machine you may need to increase the target time on the Criterion config. For instance:

```rust
criterion_group! {
  name = benches;
  config = Criterion::default().measurement_time(Duration::from_secs(10));
  targets = runrelu
}
```

## onnx examples

This repository includes onnx example files as a submodule for testing out the cli.

If you want to add a model to `examples/onnx`, open a PR creating a new folder within `examples/onnx` with a descriptive model name. This folder should contain:
- an `input.json` input file, with the fields expected by the  [ezkl](https://github.com/zkonduit/ezkl) cli.
- a `network.onnx` file representing the trained model
- a `gen.py` file for generating the `.json` and `.onnx` files following the general structure of `examples/tutorial/tutorial.py`.


TODO: add associated python files in the onnx model directories.

## library examples 🔍

Beyond the `.onnx` examples detailed above, we also include examples which directly use some of our rust API; allowing users to code up computational graphs and circuits from scratch in rust without having to go via python.

The MNIST inference example using ezkl as a library is contained in `examples/conv2d_mnist`. To run it:

```bash
# download MNIST data
chmod +x data.sh
./data.sh
# test the model (takes 600-700 seconds)
cargo run --release --example conv2d_mnist
```

We also provide an example which runs an MLP on input data with four dimensions. To run it:

```bash
cargo run --release --example mlp_4d
```

----------------------<|MERGE_RESOLUTION|>--- conflicted
+++ resolved
@@ -47,9 +47,6 @@
 rustup override set nightly
 ```
 
-<<<<<<< HEAD
-Note that if you want to generate EVM verifiers this might require a local [solc](https://docs.soliditylang.org/en/v0.8.17/installing-solidity.html) installation.
-=======
 After which you may build the library
 
 ```bash
@@ -74,7 +71,6 @@
 You will need a functioning installation of `solc` in order to run `ezkl` properly.
 [solc-select](https://github.com/crytic/solc-select) is recommended.
 Follow the instructions on [solc-select](https://github.com/crytic/solc-select) to activate `solc` in your environment.
->>>>>>> 1813f1a4
 
 
 ### docs 📖
@@ -95,13 +91,9 @@
 
 Sample onnx files are also available in `./examples/onnx`. To generate a proof on one of the examples, first build ezkl (`cargo build --release`) and add it to your favourite `PATH` variables, then generate a structured reference string (SRS):
 ```bash
-<<<<<<< HEAD
 ezkl -K=17 gen-srs --params-path=kzg.params
 ``` 
-=======
-ezkl -K=17 gen-srs --pfsys=kzg --params-path=kzg.params
-```
->>>>>>> 1813f1a4
+
 
 ```bash
 ezkl --bits=16 -K=17 prove -D ./examples/onnx/1l_relu/input.json -M ./examples/onnx/1l_relu/network.onnx --proof-path 1l_relu.pf --vk-path 1l_relu.vk --params-path=kzg.params
@@ -134,13 +126,8 @@
 ezkl -K=17 --bits=16 create-evm-verifier -D ./examples/onnx/1l_relu/input.json -M ./examples/onnx/1l_relu/network.onnx --deployment-code-path 1l_relu.code --params-path=kzg.params --vk-path 1l_relu.vk --sol-code-path 1l_relu.sol
 ```
 ```bash
-<<<<<<< HEAD
 # Verify (EVM) 
 ezkl -K=17 --bits=16 verify-evm --proof-path 1l_relu.pf --deployment-code-path 1l_relu.code
-=======
-# Verify (EVM)
-ezkl -K=17 --bits=16 verify-evm --pfsys=kzg --proof-path 1l_relu.pf --deployment-code-path 1l_relu.code
->>>>>>> 1813f1a4
 ```
 
 Note that the `.sol` file above can be deployed and composed with other Solidity contracts, via a `verify()` function. Please read [this document](https://hackmd.io/QOHOPeryRsOraO7FUnG-tg) for more information about the interface of the contract, how to obtain the data needed for its function parameters, and its limitations.
@@ -159,7 +146,6 @@
 
 ```bash
 # Aggregate -> generates aggregate proof and also (mock)-verifies + verifies natively as sanity check
-<<<<<<< HEAD
 ezkl -K=20 --bits=16 aggregate --app-logrows=17 --transcript=evm -M ./examples/onnx/1l_relu/network.onnx --aggregation-snarks=1l_relu.pf --aggregation-vk-paths 1l_relu.vk --vk-path aggr_1l_relu.vk --proof-path aggr_1l_relu.pf --params-path=kzg.params
 ``` 
 
@@ -171,21 +157,6 @@
 ```bash
 # Verify (EVM) -> 
 ezkl -K=17 --bits=16 verify-evm --proof-path aggr_1l_relu.pf --deployment-code-path aggr_1l_relu.code
- 
-=======
-ezkl -K=17 --bits=16 aggregate --transcript=evm -M ./examples/onnx/1l_relu/network.onnx --pfsys=kzg --aggregation-snarks=1l_relu.pf --aggregation-vk-paths 1l_relu.vk --vk-path aggr_1l_relu.vk --proof-path aggr_1l_relu.pf --params-path=kzg.params
-```
-
-```bash
-# Generate verifier code -> create the EVM verifier code
-ezkl -K=17 --bits=16 aggregate create-evm-verifier-aggr --pfsys=kzg --deployment-code-path aggr_1l_relu.code --params-path=kzg.params --vk-path aggr_1l_relu.vk
-```
-
-```bash
-# Verify (EVM) ->
-ezkl -K=17 --bits=16 verify-evm --pfsys=kzg --proof-path aggr_1l_relu.pf --deployment-code-path aggr_1l_relu.code
-
->>>>>>> 1813f1a4
 ```
 
 Also note that this may require a local [solc](https://docs.soliditylang.org/en/v0.8.17/installing-solidity.html) installation, and that aggregated proof verification in Solidity is not currently supported.
